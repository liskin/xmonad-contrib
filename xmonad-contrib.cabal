name:               xmonad-contrib
version:            0.16
homepage:           http://xmonad.org/
synopsis:           Third party extensions for xmonad
description:
    Third party tiling algorithms, configurations and scripts to xmonad,
    a tiling window manager for X.
    .
    For an introduction to building, configuring and using xmonad
    extensions, see "XMonad.Doc". In particular:
    .
    "XMonad.Doc.Configuring", a guide to configuring xmonad
    .
    "XMonad.Doc.Extending", using the contributed extensions library
    .
    "XMonad.Doc.Developing", introduction to xmonad internals and writing
    your own extensions.
    .
category:           System
license:            BSD3
license-file:       LICENSE
author:             Spencer Janssen & others
maintainer:         xmonad@haskell.org
extra-source-files: README.md CHANGES.md scripts/generate-configs scripts/run-xmonad.sh
                    scripts/window-properties.sh
                    scripts/xinitrc scripts/xmonad-acpi.c
                    scripts/xmonad-clock.c
                    XMonad/Config/dmwit.xmobarrc
                    XMonad/Config/Example.hs
cabal-version:      >= 1.8
build-type:         Simple
bug-reports:        https://github.com/xmonad/xmonad-contrib/issues

tested-with:        GHC == 8.4.4 || == 8.6.5 || == 8.8.4 || == 8.10.3

source-repository head
  type:     git
  location: https://github.com/xmonad/xmonad-contrib


flag use_xft
  description: Use Xft to render text

flag testing
  description: Testing mode
  manual: True
  default: False

library
    build-depends: base >= 4.9 && < 5,
                   bytestring >= 0.10 && < 0.11,
                   containers >= 0.5 && < 0.7,
                   directory,
                   filepath,
                   old-locale,
                   old-time,
                   process,
                   random,
                   mtl >= 1 && < 3,
                   unix,
                   X11>=1.6.1 && < 1.11,
                   xmonad >= 0.15 && < 0.16,
                   utf8-string

    ghc-options:   -fwarn-tabs -Wall -Wno-unused-do-bind -Wno-unused-imports

    -- Keep this in sync with the oldest version in 'tested-with'
    if impl(ghc <= 8.4.4)
       ghc-options: -Werror=unused-imports

    if flag(use_xft)
        build-depends: X11-xft >= 0.2
        cpp-options: -DXFT

    if flag(testing)
        ghc-options:    -fwarn-tabs -Werror

    exposed-modules:    XMonad.Actions.AfterDrag
                        XMonad.Actions.BluetileCommands
                        XMonad.Actions.Commands
                        XMonad.Actions.ConstrainedResize
                        XMonad.Actions.CopyWindow
                        XMonad.Actions.CycleRecentWS
                        XMonad.Actions.CycleSelectedLayouts
                        XMonad.Actions.CycleWS
                        XMonad.Actions.CycleWindows
                        XMonad.Actions.CycleWorkspaceByScreen
                        XMonad.Actions.DeManage
                        XMonad.Actions.DwmPromote
                        XMonad.Actions.DynamicProjects
                        XMonad.Actions.DynamicWorkspaceGroups
                        XMonad.Actions.DynamicWorkspaceOrder
                        XMonad.Actions.DynamicWorkspaces
                        XMonad.Actions.FindEmptyWorkspace
                        XMonad.Actions.FlexibleManipulate
                        XMonad.Actions.FlexibleResize
                        XMonad.Actions.TiledWindowDragging
                        XMonad.Actions.FloatKeys
                        XMonad.Actions.FloatSnap
                        XMonad.Actions.FocusNth
                        XMonad.Actions.GridSelect
                        XMonad.Actions.GroupNavigation
                        XMonad.Actions.KeyRemap
                        XMonad.Actions.Launcher
                        XMonad.Actions.LinkWorkspaces
                        XMonad.Actions.MessageFeedback
                        XMonad.Actions.Minimize
                        XMonad.Actions.MouseGestures
                        XMonad.Actions.MouseResize
                        XMonad.Actions.Navigation2D
                        XMonad.Actions.NoBorders
                        XMonad.Actions.OnScreen
                        XMonad.Actions.PerWindowKeys
                        XMonad.Actions.PerWorkspaceKeys
                        XMonad.Actions.PhysicalScreens
                        XMonad.Actions.Plane
                        XMonad.Actions.Prefix
                        XMonad.Actions.Promote
                        XMonad.Actions.RandomBackground
                        XMonad.Actions.RotateSome
                        XMonad.Actions.RotSlaves
                        XMonad.Actions.Search
                        XMonad.Actions.ShowText
                        XMonad.Actions.Sift
                        XMonad.Actions.SimpleDate
                        XMonad.Actions.SinkAll
                        XMonad.Actions.SpawnOn
                        XMonad.Actions.Submap
                        XMonad.Actions.SwapWorkspaces
                        XMonad.Actions.SwapPromote
                        XMonad.Actions.TagWindows
                        XMonad.Actions.TopicSpace
                        XMonad.Actions.TreeSelect
                        XMonad.Actions.UpdateFocus
                        XMonad.Actions.UpdatePointer
                        XMonad.Actions.Warp
                        XMonad.Actions.WindowBringer
                        XMonad.Actions.WindowGo
                        XMonad.Actions.WindowMenu
                        XMonad.Actions.WindowNavigation
                        XMonad.Actions.WithAll
                        XMonad.Actions.Workscreen
                        XMonad.Actions.WorkspaceCursors
                        XMonad.Actions.WorkspaceNames
                        XMonad.Config.Arossato
                        XMonad.Config.Azerty
                        XMonad.Config.Bepo
                        XMonad.Config.Bluetile
                        XMonad.Config.Desktop
                        XMonad.Config.Dmwit
                        XMonad.Config.Droundy
                        XMonad.Config.Gnome
                        XMonad.Config.Kde
                        XMonad.Config.Mate
                        XMonad.Config.Prime
                        XMonad.Config.Sjanssen
                        XMonad.Config.Xfce
                        XMonad.Doc
                        XMonad.Doc.Configuring
                        XMonad.Doc.Developing
                        XMonad.Doc.Extending
                        XMonad.Hooks.CurrentWorkspaceOnTop
                        XMonad.Hooks.DebugEvents
                        XMonad.Hooks.DebugKeyEvents
                        XMonad.Hooks.DebugStack
                        XMonad.Hooks.DynamicBars
                        XMonad.Hooks.DynamicHooks
                        XMonad.Hooks.DynamicLog
                        XMonad.Hooks.DynamicProperty
                        XMonad.Hooks.EwmhDesktops
                        XMonad.Hooks.FadeInactive
                        XMonad.Hooks.FadeWindows
                        XMonad.Hooks.FloatNext
                        XMonad.Hooks.Focus
                        XMonad.Hooks.ICCCMFocus
                        XMonad.Hooks.InsertPosition
                        XMonad.Hooks.ManageDebug
                        XMonad.Hooks.ManageDocks
                        XMonad.Hooks.ManageHelpers
                        XMonad.Hooks.Minimize
                        XMonad.Hooks.Place
                        XMonad.Hooks.PositionStoreHooks
                        XMonad.Hooks.RefocusLast
                        XMonad.Hooks.RestoreMinimized
                        XMonad.Hooks.ScreenCorners
                        XMonad.Hooks.Script
                        XMonad.Hooks.ServerMode
                        XMonad.Hooks.SetWMName
                        XMonad.Hooks.ToggleHook
                        XMonad.Hooks.UrgencyHook
                        XMonad.Hooks.WallpaperSetter
                        XMonad.Hooks.WorkspaceByPos
                        XMonad.Hooks.WorkspaceHistory
                        XMonad.Hooks.WindowSwallowing
                        XMonad.Hooks.XPropManage
                        XMonad.Layout.Accordion
                        XMonad.Layout.AutoMaster
                        XMonad.Layout.AvoidFloats
                        XMonad.Layout.BinaryColumn
                        XMonad.Layout.BinarySpacePartition
                        XMonad.Layout.BorderResize
                        XMonad.Layout.BoringWindows
                        XMonad.Layout.ButtonDecoration
                        XMonad.Layout.CenteredMaster
                        XMonad.Layout.Circle
                        XMonad.Layout.Column
                        XMonad.Layout.Combo
                        XMonad.Layout.ComboP
                        XMonad.Layout.Cross
                        XMonad.Layout.Decoration
                        XMonad.Layout.DecorationAddons
                        XMonad.Layout.DecorationMadness
                        XMonad.Layout.Dishes
                        XMonad.Layout.MultiDishes
                        XMonad.Layout.DragPane
                        XMonad.Layout.DraggingVisualizer
                        XMonad.Layout.Drawer
                        XMonad.Layout.Dwindle
                        XMonad.Layout.DwmStyle
                        XMonad.Layout.FixedColumn
                        XMonad.Layout.Fullscreen
                        XMonad.Layout.Gaps
                        XMonad.Layout.Grid
                        XMonad.Layout.GridVariants
                        XMonad.Layout.Groups
                        XMonad.Layout.Groups.Examples
                        XMonad.Layout.Groups.Helpers
                        XMonad.Layout.Groups.Wmii
                        XMonad.Layout.Hidden
                        XMonad.Layout.HintedGrid
                        XMonad.Layout.HintedTile
                        XMonad.Layout.IM
                        XMonad.Layout.IfMax
                        XMonad.Layout.ImageButtonDecoration
                        XMonad.Layout.IndependentScreens
                        XMonad.Layout.LayoutBuilder
                        XMonad.Layout.LayoutBuilderP
                        XMonad.Layout.LayoutCombinators
                        XMonad.Layout.LayoutHints
                        XMonad.Layout.LayoutModifier
                        XMonad.Layout.LayoutScreens
                        XMonad.Layout.LimitWindows
                        XMonad.Layout.MagicFocus
                        XMonad.Layout.Magnifier
                        XMonad.Layout.Master
                        XMonad.Layout.Maximize
                        XMonad.Layout.MessageControl
                        XMonad.Layout.Minimize
                        XMonad.Layout.Monitor
                        XMonad.Layout.Mosaic
                        XMonad.Layout.MosaicAlt
                        XMonad.Layout.MouseResizableTile
                        XMonad.Layout.MultiColumns
                        XMonad.Layout.MultiToggle
                        XMonad.Layout.MultiToggle.Instances
                        XMonad.Layout.MultiToggle.TabBarDecoration
                        XMonad.Layout.Named
                        XMonad.Layout.NoBorders
                        XMonad.Layout.NoFrillsDecoration
                        XMonad.Layout.OnHost
                        XMonad.Layout.OneBig
                        XMonad.Layout.PerScreen
                        XMonad.Layout.PerWorkspace
                        XMonad.Layout.PositionStoreFloat
                        XMonad.Layout.Reflect
                        XMonad.Layout.Renamed
                        XMonad.Layout.ResizableTile
                        XMonad.Layout.ResizableThreeColumns
                        XMonad.Layout.ResizeScreen
                        XMonad.Layout.Roledex
                        XMonad.Layout.ShowWName
                        XMonad.Layout.SimpleDecoration
                        XMonad.Layout.SimpleFloat
                        XMonad.Layout.Simplest
                        XMonad.Layout.SimplestFloat
                        XMonad.Layout.SortedLayout
                        XMonad.Layout.Spacing
                        XMonad.Layout.Spiral
                        XMonad.Layout.Square
                        XMonad.Layout.StackTile
                        XMonad.Layout.StateFull
                        XMonad.Layout.Stoppable
                        XMonad.Layout.SubLayouts
                        XMonad.Layout.TabBarDecoration
                        XMonad.Layout.Tabbed
                        XMonad.Layout.TallMastersCombo
                        XMonad.Layout.ThreeColumns
                        XMonad.Layout.ToggleLayouts
                        XMonad.Layout.TrackFloating
                        XMonad.Layout.TwoPane
                        XMonad.Layout.TwoPanePersistent
                        XMonad.Layout.VoidBorders
                        XMonad.Layout.WindowArranger
                        XMonad.Layout.WindowNavigation
                        XMonad.Layout.WindowSwitcherDecoration
                        XMonad.Layout.WorkspaceDir
                        XMonad.Layout.ZoomRow
                        XMonad.Prompt
                        XMonad.Prompt.AppLauncher
                        XMonad.Prompt.AppendFile
                        XMonad.Prompt.ConfirmPrompt
                        XMonad.Prompt.DirExec
                        XMonad.Prompt.Directory
                        XMonad.Prompt.Email
                        XMonad.Prompt.FuzzyMatch
                        XMonad.Prompt.Input
                        XMonad.Prompt.Layout
                        XMonad.Prompt.Man
                        XMonad.Prompt.Pass
                        XMonad.Prompt.RunOrRaise
                        XMonad.Prompt.Shell
                        XMonad.Prompt.Ssh
                        XMonad.Prompt.Theme
                        XMonad.Prompt.Unicode
                        XMonad.Prompt.Window
                        XMonad.Prompt.Workspace
                        XMonad.Prompt.XMonad
                        XMonad.Prompt.Zsh
                        XMonad.Util.ActionCycle
                        XMonad.Util.ClickableWorkspaces
                        XMonad.Util.Cursor
                        XMonad.Util.CustomKeys
                        XMonad.Util.DebugWindow
                        XMonad.Util.Dmenu
                        XMonad.Util.DynamicScratchpads
                        XMonad.Util.Dzen
                        XMonad.Util.EZConfig
                        XMonad.Util.ExclusiveScratchpads
                        XMonad.Util.ExtensibleState
                        XMonad.Util.Font
                        XMonad.Util.Hacks
                        XMonad.Util.Image
                        XMonad.Util.Invisible
                        XMonad.Util.Loggers
                        XMonad.Util.Loggers.NamedScratchpad
                        XMonad.Util.Minimize
                        XMonad.Util.NamedActions
                        XMonad.Util.NamedScratchpad
                        XMonad.Util.NamedWindows
                        XMonad.Util.NoTaskbar
                        XMonad.Util.Paste
                        XMonad.Util.PositionStore
                        XMonad.Util.PureX
                        XMonad.Util.Rectangle
                        XMonad.Util.RemoteWindows
                        XMonad.Util.Replace
                        XMonad.Util.Run
                        XMonad.Util.Scratchpad
                        XMonad.Util.SpawnNamedPipe
                        XMonad.Util.SessionStart
                        XMonad.Util.SpawnOnce
                        XMonad.Util.Stack
                        XMonad.Util.StringProp
                        XMonad.Util.Themes
                        XMonad.Util.Timer
                        XMonad.Util.TreeZipper
                        XMonad.Util.Types
                        XMonad.Util.Ungrab
                        XMonad.Util.WindowProperties
                        XMonad.Util.WindowState
                        XMonad.Util.WorkspaceCompare
                        XMonad.Util.XSelection
                        XMonad.Util.XUtils

test-suite tests
  type:           exitcode-stdio-1.0
  main-is:        Main.hs
  other-modules:  ManageDocks
                  RotateSome
                  Selective
                  SwapWorkspaces
                  XPrompt
                  Instances
                  Utils
                  XMonad.Actions.CycleWS
                  XMonad.Actions.FocusNth
                  XMonad.Actions.PhysicalScreens
                  XMonad.Actions.RotateSome
                  XMonad.Actions.SwapWorkspaces
                  XMonad.Actions.TagWindows
                  XMonad.Hooks.ManageDocks
                  XMonad.Hooks.WorkspaceHistory
                  XMonad.Layout.LayoutModifier
                  XMonad.Layout.LimitWindows
                  XMonad.Prompt
                  XMonad.Prompt.Shell
                  XMonad.Util.ExtensibleState
                  XMonad.Util.Font
                  XMonad.Util.Image
                  XMonad.Util.PureX
                  XMonad.Util.Run
                  XMonad.Util.Types
                  XMonad.Util.WindowProperties
                  XMonad.Util.WorkspaceCompare
                  XMonad.Util.XSelection
                  XMonad.Util.XUtils
  hs-source-dirs: tests, .
  build-depends: base
               , QuickCheck >= 2
               , X11>=1.6.1 && < 1.10
               , containers
               , directory
<<<<<<< HEAD
               , X11>=1.6.1 && < 1.11
=======
               , hspec >= 2.4.0 && < 3
>>>>>>> 245dac49
               , mtl
               , process
               , unix
               , utf8-string
               , xmonad >= 0.15 && < 0.16
  cpp-options: -DTESTING<|MERGE_RESOLUTION|>--- conflicted
+++ resolved
@@ -397,14 +397,10 @@
   hs-source-dirs: tests, .
   build-depends: base
                , QuickCheck >= 2
-               , X11>=1.6.1 && < 1.10
+               , X11>=1.6.1 && < 1.11
                , containers
                , directory
-<<<<<<< HEAD
-               , X11>=1.6.1 && < 1.11
-=======
                , hspec >= 2.4.0 && < 3
->>>>>>> 245dac49
                , mtl
                , process
                , unix
