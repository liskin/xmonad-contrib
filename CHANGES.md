# Change Log / Release Notes

## unknown

### Breaking Changes

  * `XMonad.Prompt`

    - Now `mkComplFunFromList` and `mkComplFunFromList'` take an
      additional `XPConfig` argument, so that they can take into
      account the given `searchPredicate`.

    - A `complCaseSensitivity` field has been added to `XPConfig`, indicating
      whether case-sensitivity is desired when performing completion.

    - `historyCompletion` and `historyCompletionP` now both have an `X`
      constraint (was: `IO`), due to changes in how the xmonad core handles XDG
      directories.

  * `XMonad.Hooks.EwmhDesktops`

    - It is no longer recommended to use `fullscreenEventHook` directly.
      Instead, use `ewmh' def{fullscreen = True}` which additionally advertises
      fullscreen support in `_NET_SUPPORTED` and fixes fullscreening of
      applications that explicitly check it, e.g. mupdf-gl, sxiv, …

      `XMonad.Layout.Fullscreen.fullscreenSupport` now advertises it as well,
      and no configuration changes are required in this case.

    - `ewmh` function will use `logHook` for handling activated window. And now
      by default window activation will do nothing.

      You can use regular `ManageHook` combinators for changing window
      activation behavior and then add resulting `ManageHook` using
      `activateLogHook` to your `logHook`. Also, module `X.H.Focus` provides
      additional combinators.

      TODO: refactor and update and make it not a breaking change
      TODO: mention doAskUrgent

  * All modules still exporting a `defaultFoo` constructor

    - All of these were now removed. You can use the re-exported `def` from
      `Data.Default` instead.

  * `XMonad.Hooks.Script`

    - `execScriptHook` now has an `X` constraint (was: `MonadIO`), due to changes
      in how the xmonad core handles XDG directories.

### New Modules

  * `XMonad.Util.Hacks`

    Serves as a collection of hacks and fixes that should be easily acessible to users.
    The first element of this module is windowedFullscreenFix, which fixes fullscreen behaviour
    of chromium based applications when using windowed fullscreen.
    A second entry is `javaHack`, which helps when dealing with Java applications that might
    not work well with xmonad.

  * `XMonad.Util.ActionCycle`

    A module providing a simple way to implement "cycling" `X` actions,
    useful for things like alternating toggle-style keybindings.

  * `XMonad.Actions.RotateSome`

    Functions for rotating some elements around the stack while keeping others
    anchored in place. Useful in combination with layouts that dictate window
    visibility based on stack position, such as `XMonad.Layout.LimitWindows`.

    Export `surfaceNext` and `surfacePrev` actions, which treat the focused window
    and any hidden windows as a ring that can be rotated through the focused position.

    Export `rotateSome`, a pure function that rotates some elements around a stack
    while keeping others anchored in place.

  * `XMonad.Actions.Sift`

    Provide `siftUp` and `siftDown` actions, which behave like `swapUp` and `swapDown`
    but handle the wrapping case by exchanging the windows at either end of the stack
    instead of rotating the stack.

  * `XMonad.Hooks.WindowSwallowing`

    A handleEventHook that implements window swallowing:
    Hide parent windows like terminals when opening other programs (like image viewers) from within them,
    restoring them once the child application closes.

  * `XMonad.Actions.TiledWindowDragging`

    An action that allows you to change the position of windows by dragging them around.

  * `XMonad.Layout.ResizableThreeColumns`

    A layout based on `XMonad.Layout.ThreeColumns` but with each slave window's
    height resizable.

  * `XMonad.Layout.TallMastersCombo`

    A layout combinator that support Shrink, Expand, and IncMasterN just as
    the `Tall` layout, and also support operations of two master windows:
    a main master, which is the original master window;
    a sub master, the first window of the second pane.
    This combinator can be nested, and has a good support for using
    `XMonad.Layout.Tabbed` as a sublayout.

  * `XMonad.Actions.PerWindowKeys`

    Create actions that run on a `Query Bool`, usually associated with
    conditions on a window, basis. Useful for creating bindings that are
    excluded or exclusive for some windows.

  * `XMonad.Util.DynamicScratchpads`

    Declare any window as a scratchpad on the fly. Once declared, the
    scratchpad behaves like `XMonad.Util.NamedScratchpad`.

  * `XMonad.Prompt.Zsh`

    A version of `XMonad.Prompt.Shell` that lets you use completions supplied by
    zsh.

  * `XMonad.Util.ClickableWorkspaces`

    Provides `clickablePP`, which when applied to the `PP` pretty-printer used by
    `XMonad.Hooks.DynamicLog.dynamicLogWithPP`, will make the workspace tags
    clickable in XMobar (for switching focus).

  * `XMonad.Layout.VoidBorders`

    Provides a modifier that semi-permanently (requires manual intervention)
    disables borders for windows from the layout it modifies.

  * `XMonad.Hooks.Focus`

    Extends ManageHook EDSL to work on focused windows and current workspace.

  * `XMonad.Config.LXQt`

    This module provides a config suitable for use with the LXQt desktop
    environment.

  * `XMonad.Hooks.Rescreen`

    Custom hooks for screen (xrandr) configuration changes. These can be used
    to restart/reposition status bars or systrays automatically after xrandr,
    as well as to actually invoke xrandr or autorandr when an output is
    (dis)connected.

### Bug Fixes and Minor Changes

  * `XMonad.Actions.DynamicProjects`

    - The `changeProjectDirPrompt` function respects the `complCaseSensitivity` field
      of `XPConfig` when performing directory completion.

    - `modifyProject` is now exported.

  * `XMonad.Layout.WorkspaceDir`

    - The `changeDir` function respects the `complCaseSensitivity` field of `XPConfig`
      when performing directory completion.

    - `Chdir` message is exported, so it's now possible to change the
      directory programmaticaly, not just via a user prompt.

  * `XMonad.Prompt.Directory`

    - Added `directoryMultipleModes'`, like `directoryMultipleModes` with an additional
     `ComplCaseSensitivity` argument.

    - Directory completions are now sorted.

    - The `Dir` constructor now takes an additional `ComplCaseSensitivity`
      argument to indicate whether directory completion is case sensitive.

  * `XMonad.Prompt.FuzzyMatch`

    - `fuzzySort` will now accept cases where the input is not a subsequence of
      every completion.

  * `XMonad.Prompt.Shell`

    - Added `getShellCompl'`, like `getShellCompl` with an additional `ComplCaseSensitivity`
      argument.

    - Added `compgenDirectories` and `compgenFiles` to get the directory/filename completion
      matches returned by the compgen shell builtin.

  * `XMonad.Prompt.Unicode`

    - Reworked internally to call `spawnPipe` (asynchronous) instead of
      `runProcessWithInput` (synchronous), which fixes `typeUnicodePrompt`.

    - Now respects `searchPredicate` and `sorter` from user-supplied `XPConfig`.

  * `XMonad.Hooks.DynamicLog`

    - Added `statusBar'` function, like existing `statusBar` but accepts a pretty
      printing options argument embedded in the X monad, to allow for dynamically
      modified options such as `workspaceNamesPP`.

    - Added `shortenLeft` function, like existing `shorten` but shortens by
      truncating from left instead of right. Useful for showing directories.

    - Added `shorten'` and `shortenLeft'` functions with customizable overflow
      markers.

    - Added `filterOutWsPP` for filtering out certain workspaces from being
      displayed.

    - Added `xmobarProp`, `statusBarProp`, and `statusBarPropTo` for
      property-based alternatives to `xmobar` and `statusBar` respectively.

    - Reworked the module documentation to suggest property-based logging
      instead of pipe-based logging, due to the various issues associated with
      the latter.

    - Added `spawnStatusBarAndRemember` and `cleanupStatusBars` to provide
      a way to safely restart status bars without relying on pipes.

    - Added `ppTitleUnfocused` to `PP` for showing unfocused windows on
      the current workspace in the status bar.

    - Added `xmobarBorder` function to create borders around strings.

    - Add the -dock argument to the dzen spawn arguments

    - Added `StatusBarConfig` and `makeStatusBar` and `makeStatusBar'` as
      an abstraction for status bars; together with `statusBarPropConfig`,
      `statusBarPropToConfig`, `statusBarHandleConfig` and `statusBarHandleConfig'`
      to provide the configs for the already existing functionality. This provides
      multiple status bars support.

  * `XMonad.Layout.BoringWindows`

    - Added boring-aware `swapUp`, `swapDown`, `siftUp`, and `siftDown` functions.

    - Added `markBoringEverywhere` function, to mark the currently
      focused window boring on all layouts, when using `XMonad.Actions.CopyWindow`.

  * `XMonad.Util.NamedScratchpad`

     - Added two new exported functions to the module:
         - `customRunNamedScratchpadAction`
             (provides the option to customize the `X ()` action the scratchpad is launched by)
         - `spawnHereNamedScratchpadAction`
             (uses `XMonad.Actions.SpawnOn.spawnHere` to initially start the scratchpad on the workspace it was launched on)

     - Deprecated `namedScratchpadFilterOutWorkspace` and
       `namedScratchpadFilterOutWorkspacePP`.  Use
       `XMonad.Util.WorkspaceCompare.filterOutWs` respectively
       `XMonad.Hooks.DynamicLog.filterOutWsPP` instead.

     - Exported the `scratchpadWorkspaceTag`.

  * `XMonad.Util.Run`

     - Added two new functions to the module:
       `spawnPipeWithLocaleEncoding` and
       `spawnPipeWithUtf8Encoding`. `spawnPipe` is now alias for
       `spawnPipeWithLocaleEncoding`.

     - Added the function `spawnPipeWithNoEncoding` for cases where a
       binary handle is required.

  * `XMonad.Prompt.Window`

    - Added `allApplications` function which maps application executable
      names to its underlying window.

    - Added a `WithWindow` constructor to `WindowPrompt` to allow executing
      actions of type `Window -> X ()` on the chosen window.

  * `XMonad.Prompt.WindowBringer`

    - Added `windowApMap` function which maps application executable
      names to its underlying window.

  * `XMonad.Actions.Search`

    - The `hoogle` function now uses the new URL `hoogle.haskell.org`.

    - Added `promptSearchBrowser'` function to only suggest previous searches of
      the selected search engine (instead of all search engines).

  * `XMonad.Layout.MouseResizableTile`

    - When we calculate dragger widths, we first try to get the border width of
      the focused window, before failing over to using the initial `borderWidth`.

  * `XMonad.Actions.CycleRecentWS`

    - Added `cycleRecentNonEmptyWS` function which behaves like `cycleRecentWS`
      but is constrainded to non-empty workspaces.

    - Added `toggleRecentWS` and `toggleRecentNonEmptyWS` functions which toggle
      between the current and most recent workspace, and continue to toggle back
      and forth on repeated presses, rather than cycling through other workspaces.

    - Added `recentWS` function which allows the recency list to be filtered with
      a user-provided predicate.

  * `XMonad.Layout.Hidden`

    - Export `HiddenWindows` type constructor.

    - Export `popHiddenWindow` function restoring a specific window.

  * `XMonad.Hooks.ManageDocks`

    - Export `AvoidStruts` constructor

    - Restored compatibility with pre-0.13 configs by making the startup hook
      unnecessary for correct functioning.

  * `XMonad.Hooks.ManageHelpers`

    - Export `doSink`

    - Added `doLower` and `doRaise`

  * `XMonad.Util.EZConfig`

    - Added support for XF86Bluetooth.

  * `XMonad.Util.Loggers`

    - Make `battery` and `loadAvg` distro-independent.

    - Added `logTitleOnScreen`, `logCurrentOnScreen` and `logLayoutOnScreen`
      as screen-specific variants of `logTitle`, `logCurrent` and `logLayout`.

    - Added `logWhenActive` to have loggers active only when a certain
      screen is active.

    - Added `logConst` to log a constant `String`, and `logDefault` (infix: `.|`)
      to combine loggers.

  * `XMonad.Layout.Minimize`

    - Export `Minimize` type constructor.

  * `XMonad.Actions.WorkspaceNames`

    - Added `workspaceNamesRenameWS` which makes workspace names visible
      to external pagers and tools like `wmctrl` or `arbtt`.

  * `XMonad.Util.PureX`

    - Added `focusWindow` and `focusNth` which don't refresh (and thus
      possibly flicker) when they happen to be a no-op.

  * Several `LayoutClass` instances now have an additional `Typeable`
    constraint which may break some advanced configs. The upside is that we
    can now add `Typeable` to `LayoutClass` in `XMonad.Core` and make it
    possible to introspect the current layout and its modifiers.

  * `XMonad.Actions.TopicSpace`

    - `switchTopic` now correctly updates the last used topics.

    - `setLastFocusedTopic` will now check whether we have exceeded the
      `maxTopicHistory` and prune the topic history as necessary, as well as
      cons the given topic onto the list __before__ filtering it.

    - Added `switchNthLastFocusedExclude`, which works like
      `switchNthLastFocused` but is able to exclude certain topics.

    - Added `switchTopicWith`, which works like `switchTopic`, but one is able
      to give `setLastFocusedTopic` a custom filtering function as well.

    - Instead of a hand-rolled history, use the one from
      `XMonad.Hooks.WorkspaceHistory`.

    - Added the screen-aware functions `getLastFocusedTopicsByScreen` and
      `switchNthLastFocusedByScreen`.

  * `XMonad.Hooks.WorkspaceHistory`

    - Added `workspaceHistoryModify` to modify the workspace history with a pure
      function.

  * `XMonad.Util.DebugWindow`

    - Fixed a bottom in `debugWindow` when used on windows with UTF8 encoded titles.

  * `XMonad.Config.Xfce`

    - Set `terminal` to `xfce4-terminal`.

  * `XMonad.Hooks.WorkspaceCompare`

    - Added `filterOutWs` for workspace filtering.

  * `XMonad.Prompt`

    - Accommodate completion of multiple words even when `alwaysHighlight` is
      enabled.

    - Made the history respect words that were "completed" by `alwaysHighlight`
      upon confirmation of the selection by the user.

    - Fixed a crash when focusing a new window while the prompt was up
      by allowing pointer events to pass through the custom prompt event
      loop.

  * `XMonad.Actions.TreeSelect`

    - Fixed a crash when focusing a new window while the tree select
      window was up by allowing pointer events to pass through the
      custom tree select event loop.

  * `XMonad.Layout.NoBorders`

    - Fixed handling of floating window borders in multihead setups that was
      broken since 0.14.

<<<<<<< HEAD
  * `XMonad.Layout.SubLayouts`

    - Floating windows are no longer moved to the end of the window stack.
=======
  * `XMonad.Hooks.ServerMode`

    - To make it easier to use, the `xmonadctl` client is now included in
      `scripts/`.
>>>>>>> b24a88a3

## 0.16

### Breaking Changes

  * `XMonad.Layout.Decoration`
    - Added `Theme` record fields for controlling decoration border width for active/inactive/urgent windows.
  * `XMonad.Prompt`

    - Prompt ships a vim-like keymap, see `vimLikeXPKeymap` and
      `vimLikeXPKeymap'`. A reworked event loop supports new vim-like prompt
      actions.
    - Prompt supports dynamic colors. Colors are now specified by the `XPColor`
      type in `XPState` while `XPConfig` colors remain unchanged for backwards
      compatibility.
    - Fixes `showCompletionOnTab`.
    - The behavior of `moveWord` and `moveWord'` has changed; brought in line
      with the documentation and now internally consistent. The old keymaps
      retain the original behavior; see the documentation to do the same your
      XMonad configuration.
  * `XMonad.Util.Invisble`
    - Requires `MonadFail` for `Read` instance

### New Modules

  * `XMonad.Layout.TwoPanePersistent`

    A layout that is like TwoPane but keeps track of the slave window that is
    currently beside the master. In TwoPane, the default behavior when the master
    is focused is to display the next window in the stack on the slave pane. This
    is a problem when a different slave window is selected without changing the stack
    order.

  * `XMonad.Util.ExclusiveScratchpads`

    Named scratchpads that can be mutually exclusive: This new module extends the
    idea of named scratchpads such that you can define "families of scratchpads"
    that are exclusive on the same screen. It also allows to remove this
    constraint of being mutually exclusive with another scratchpad.

  * `XMonad.Actions.Prefix`

    A module that allows the user to use an Emacs-style prefix
    argument (raw or numeric).

### Bug Fixes and Minor Changes

  * `XMonad.Layout.Tabbed`

    tabbedLeft and tabbedRight will set their tabs' height and width according to decoHeight/decoWidth

  * `XMonad.Prompt`

    Added `sorter` to `XPConfig` used to sort the possible completions by how
    well they match the search string (example: `XMonad.Prompt.FuzzyMatch`).

    Fixes a potential bug where an error during prompt execution would
    leave the window open and keep the keyboard grabbed. See issue
    [#180](https://github.com/xmonad/xmonad-contrib/issues/180).

    Fixes [issue #217](https://github.com/xmonad/xmonad-contrib/issues/217), where
    using tab to wrap around the completion rows would fail when maxComplRows is
    restricting the number of rows of output.

  * `XMonad.Prompt.Pass`

    Added 'passOTPPrompt' to support getting OTP type password. This require
    pass-otp (https://github.com/tadfisher/pass-otp) has been setup in the running
    machine.

    Added 'passGenerateAndCopyPrompt', which both generates a new password and
    copies it to the clipboard.  These two actions are commonly desirable to
    take together, e.g. when establishing a new account.

    Made password prompts traverse symlinks when gathering password names for
    autocomplete.

  * `XMonad.Actions.DynamicProjects`

    Make the input directory read from the prompt in `DynamicProjects`
    absolute wrt the current directory.

    Before this, the directory set by the prompt was treated like a relative
    directory. This means that when you switch from a project with directory
    `foo` into a project with directory `bar`, xmonad actually tries to `cd`
    into `foo/bar`, instead of `~/bar` as expected.

  * `XMonad.Actions.DynamicWorkspaceOrder`

    Add a version of `withNthWorkspace` that takes a `[WorkspaceId] ->
    [WorkspaceId]` transformation to apply over the list of workspace tags
    resulting from the dynamic order.

  * `XMonad.Actions.GroupNavigation`

    Add a utility function `isOnAnyVisibleWS :: Query Bool` to allow easy
    cycling between all windows on all visible workspaces.


  * `XMonad.Hooks.WallpaperSetter`

    Preserve the aspect ratio of wallpapers that xmonad sets. When previous
    versions would distort images to fit the screen size, it will now find a
    best fit by cropping instead.

  * `XMonad.Util.Themes`

    Add adwaitaTheme and adwaitaDarkTheme to match their respective
    GTK themes.

  * 'XMonad.Layout.BinarySpacePartition'

    Add a new `SplitShiftDirectional` message that allows moving windows by
    splitting its neighbours.

  * `XMonad.Prompt.FuzzyMatch`

    Make fuzzy sort show shorter strings first.

## 0.15

### Breaking Changes

  * `XMonad.Layout.Groups` & `XMonad.Layout.Groups.Helpers`
    The layout will no longer perform refreshes inside of its message handling.
    If you have been relying on it to in your xmonad.hs, you will need to start
    sending its messages in a manner that properly handles refreshing, e.g. with
    `sendMessage`.

### New Modules

  * `XMonad.Util.Purex`

    Unlike the opaque `IO` actions that `X` actions can wrap, regular reads from
    the `XConf` and modifications to the `XState` are fundamentally pure --
    contrary to the current treatment of such actions in most xmonad code. Pure
    modifications to the `WindowSet` can be readily composed, but due to the
    need for those modifications to be properly handled by `windows`, other pure
    changes to the `XState` cannot be interleaved with those changes to the
    `WindowSet` without superfluous refreshes, hence breaking composability.

    This module aims to rectify that situation by drawing attention to it and
    providing `PureX`: a pure type with the same monadic interface to state as
    `X`. The `XLike` typeclass enables writing actions generic over the two
    monads; if pure, existing `X` actions can be generalised with only a change
    to the type signature. Various other utilities are provided, in particular
    the `defile` function which is needed by end-users.

### Bug Fixes and Minor Changes

  * Add support for GHC 8.6.1.

  * `XMonad.Actions.MessageHandling`
    Refresh-performing functions updated to better reflect the new `sendMessage`.

## 0.14

### Breaking Changes

  * `XMonad.Layout.Spacing`

    Rewrite `XMonad.Layout.Spacing`. Borders are no longer uniform but composed
    of four sides each with its own border width. The screen and window borders
    are now separate and can be independently toggled on/off. The screen border
    examines the window/rectangle list resulting from 'runLayout' rather than
    the stack, which makes it compatible with layouts such as the builtin
    `Full`. The child layout will always be called with the screen border. If
    only a single window is displayed (and `smartBorder` enabled), it will be
    expanded into the original layout rectangle. Windows that are displayed but
    not part of the stack, such as those created by 'XMonad.Layout.Decoration',
    will be shifted out of the way, but not scaled (not possible for windows
    created by XMonad). This isn't perfect, so you might want to disable
    `Spacing` on such layouts.

  * `XMonad.Util.SpawnOnce`

    - Added `spawnOnOnce`, `spawnNOnOnce` and `spawnAndDoOnce`. These are useful in startup hooks
      to shift spawned windows to a specific workspace.

  * Adding handling of modifySpacing message in smartSpacing and smartSpacingWithEdge layout modifier

  * `XMonad.Actions.GridSelect`

    - Added field `gs_bordercolor` to `GSConfig` to specify border color.

  * `XMonad.Layout.Minimize`

     Though the interface it offers is quite similar, this module has been
     almost completely rewritten. The new `XMonad.Actions.Minimize` contains
     several functions that allow interaction with minimization window state.
     If you are using this module, you must upgrade your configuration to import
     `X.A.Minimize` and use `maximizeWindow` and `withLastMinimized` instead of
     sending messages to `Minimized` layout. `XMonad.Hooks.RestoreMinimized` has
     been completely deprecated, and its functions have no effect.

  * `XMonad.Prompt.Unicode`

    - `unicodePrompt :: String -> XPConfig -> X ()` now additionally takes a
      filepath to the `UnicodeData.txt` file containing unicode data.

  * `XMonad.Actions.PhysicalScreens`

    `getScreen`, `viewScreen`, `sendToScreen`, `onNextNeighbour`, `onPrevNeighbour` now need a extra parameter
    of type `ScreenComparator`. This allow the user to specify how he want his screen to be ordered default
    value are:

     - `def`(same as verticalScreenOrderer) will keep previous behavior
     - `verticalScreenOrderer`
     - `horizontalScreenOrderer`

    One can build his custom ScreenOrderer using:
     - `screenComparatorById` (allow to order by Xinerama id)
     - `screenComparatorByRectangle` (allow to order by screen coordonate)
     - `ScreenComparator` (allow to mix ordering by screen coordonate and xinerama id)

  * `XMonad.Util.WorkspaceCompare`

    `getXineramaPhysicalWsCompare` now need a extra argument of type `ScreenComparator` defined in
    `XMonad.Actions.PhysicalScreens` (see changelog of this module for more information)

  * `XMonad.Hooks.EwmhDesktops`

    - Simplify ewmhDesktopsLogHookCustom, and remove the gnome-panel specific
      remapping of all visible windows to the active workspace (#216).
    - Handle workspace renames that might be occuring in the custom function
      that is provided to ewmhDesktopsLogHookCustom.

  * `XMonad.Hooks.DynamicLog`

    - Support xmobar's \<action> and \<raw> tags; see `xmobarAction` and
      `xmobarRaw`.

  * `XMonad.Layout.NoBorders`

    The layout now maintains a list of windows that never have borders, and a
    list of windows that always have borders. Use `BorderMessage` to manage
    these lists and the accompanying event hook (`borderEventHook`) to remove
    destroyed windows from them. Also provides the `hasBorder` manage hook.

    Two new conditions have been added to `Ambiguity`: `OnlyLayoutFloat` and
    `OnlyLayoutFloatBelow`; `OnlyFloat` was renamed to `OnlyScreenFloat`.  See
    the documentation for more information.

    The type signature of `hiddens` was changed to accept a new `Rectangle`
    parameter representing the bounds of the parent layout, placed after the
    `WindowSet` parameter. Anyone defining a new instance of `SetsAmbiguous`
    will need to update their configuration. For example, replace "`hiddens amb
    wset mst wrs =`" either with "`hiddens amb wset _ mst wrs =`" or to make
    use of the new parameter with "`hiddens amb wset lr mst wrs =`".

  * `XMonad.Actions.MessageFeedback`

    - Follow the naming conventions of `XMonad.Operations`. Functions returning
      `X ()` are named regularly (previously these ended in underscore) while
      those returning `X Bool` are suffixed with an uppercase 'B'.
    - Provide all `X Bool` and `SomeMessage` variations for `sendMessage` and
      `sendMessageWithNoRefresh`, not just `sendMessageWithNoRefreshToCurrent`
      (renamed from `send`).
    - The new `tryInOrderB` and `tryMessageB` functions accept a parameter of
      type `SomeMessage -> X Bool`, which means you are no longer constrained
      to the behavior of the `sendMessageWithNoRefreshToCurrent` dispatcher.
    - The `send*Messages*` family of funtions allows for sequencing arbitrary
      sets of messages with minimal refresh. It makes little sense for these
      functions to support custom message dispatchers.
    - Remain backwards compatible. Maintain deprecated aliases of all renamed
      functions:
      - `send`          -> `sendMessageWithNoRefreshToCurrentB`
      - `sendSM`        -> `sendSomeMessageWithNoRefreshToCurrentB`
      - `sendSM_`       -> `sendSomeMessageWithNoRefreshToCurrent`
      - `tryInOrder`    -> `tryInOrderWithNoRefreshToCurrentB`
      - `tryInOrder_`   -> `tryInOrderWithNoRefreshToCurrent`
      - `tryMessage`    -> `tryMessageWithNoRefreshToCurrentB`
      - `tryMessage_`   -> `tryMessageWithNoRefreshToCurrent`

### New Modules

  * `XMonad.Layout.MultiToggle.TabBarDecoration`

    Provides a simple transformer for use with `XMonad.Layout.MultiToggle` to
    dynamically toggle `XMonad.Layout.TabBarDecoration`.

  * `XMonad.Hooks.RefocusLast`

    Provides hooks and actions that keep track of recently focused windows on a
    per workspace basis and automatically refocus the last window on loss of the
    current (if appropriate as determined by user specified criteria).

  * `XMonad.Layout.StateFull`

    Provides `StateFull`: a stateful form of `Full` that does not misbehave when
    floats are focused, and the `FocusTracking` layout transformer by means of
    which `StateFull` is implemented. `FocusTracking` simply holds onto the last
    true focus it was given and continues to use it as the focus for the
    transformed layout until it sees another. It can be used to improve the
    behaviour of a child layout that has not been given the focused window.

  * `XMonad.Actions.SwapPromote`

    Module for tracking master window history per workspace, and associated
    functions for manipulating the stack using such history.

  * `XMonad.Actions.CycleWorkspaceByScreen`

    A new module that allows cycling through previously viewed workspaces in the
    order they were viewed most recently on the screen where cycling is taking
    place.

    Also provides the `repeatableAction` helper function which can be used to
    build actions that can be repeated while a modifier key is held down.

  * `XMonad.Prompt.FuzzyMatch`

    Provides a predicate `fuzzyMatch` that is much more lenient in matching
    completions in `XMonad.Prompt` than the default prefix match.  Also provides
    a function `fuzzySort` that allows sorting the fuzzy matches by "how well"
    they match.

  * `XMonad.Utils.SessionStart`

    A new module that allows to query if this is the first time xmonad is
    started of the session, or a xmonad restart.

    Currently needs manual setting of the session start flag. This could be
    automated when this moves to the core repository.

  * `XMonad.Layout.MultiDishes`

    A new layout based on Dishes, however it accepts additional configuration
    to allow multiple windows within a single stack.

  * `XMonad.Util.Rectangle`

    A new module for handling pixel rectangles.

  * `XMonad.Layout.BinaryColumn`

    A new module which provides a simple grid layout, halving the window
    sizes of each window after master.

    This is similar to Column, but splits the window in a way
    that maintains window sizes upon adding & removing windows as well as the
    option to specify a minimum window size.

### Bug Fixes and Minor Changes

  * `XMonad.Layout.Grid`

    Fix as per issue #223; Grid will no longer calculate more columns than there
    are windows.

  * `XMonad.Hooks.FadeWindows`

    Added support for GHC version 8.4.x by adding a Semigroup instance for
    Monoids

  * `XMonad.Hooks.WallpaperSetter`

    Added support for GHC version 8.4.x by adding a Semigroup instance for
    Monoids

  * `XMonad.Hooks.Mosaic`

    Added support for GHC version 8.4.x by adding a Semigroup instance for
    Monoids

  * `XMonad.Actions.Navigation2D`

    Added `sideNavigation` and a parameterised variant, providing a navigation
    strategy with fewer quirks for tiled layouts using X.L.Spacing.

  * `XMonad.Layout.Fullscreen`

    The fullscreen layouts will now not render any window that is totally
    obscured by fullscreen windows.

  * `XMonad.Layout.Gaps`

    Extended the sendMessage interface with `ModifyGaps` to allow arbitrary
    modifications to the `GapSpec`.

  * `XMonad.Layout.Groups`

    Added a new `ModifyX` message type that allows the modifying
    function to return values in the `X` monad.

  * `XMonad.Actions.Navigation2D`

    Generalised (and hence deprecated) hybridNavigation to hybridOf.

  * `XMonad.Layout.LayoutHints`

    Preserve the window order of the modified layout, except for the focused
    window that is placed on top. This fixes an issue where the border of the
    focused window in certain situations could be rendered below borders of
    unfocused windows. It also has a lower risk of interfering with the
    modified layout.

  * `XMonad.Layout.MultiColumns`

    The focused window is placed above the other windows if they would be made to
    overlap due to a layout modifier. (As long as it preserves the window order.)

  * `XMonad.Actions.GridSelect`

    - The vertical centring of text in each cell has been improved.

  * `XMonad.Actions.SpawnOn`

    - Bind windows spawns by child processes of the original window to the same
      workspace as the original window.

  * `XMonad.Util.WindowProperties`

    - Added the ability to test if a window has a tag from
      `XMonad.Actions.TagWindows`

  * `XMonad.Layout.Magnifier`

    - Handle `IncMasterN` messages.

  * `XMonad.Util.EZConfig`

    - Can now parse Latin1 keys, to better accommodate users with
      non-US keyboards.

  * `XMonad.Actions.Submap`

    Establish pointer grab to avoid freezing X, when button press occurs after
    submap key press.  And terminate submap at button press in the same way,
    as we do for wrong key press.

  * `XMonad.Hooks.SetWMName`

    Add function `getWMName`.

  * `XMonad.Hooks.ManageHelpers`

    - Make type of ManageHook combinators more general.
    - New manage hook `doSink` for sinking windows (as upposed to the `doFloat` manage hook)

  * `XMonad.Prompt`

    Export `insertString`.

  * `XMonad.Prompt.Window`

    - New function: `windowMultiPrompt` for using `mkXPromptWithModes`
      with window prompts.

  * `XMonad.Hooks.WorkspaceHistory`

    - Now supports per screen history.

  * `XMonad.Layout.ComboP`

    - New `PartitionWins` message to re-partition all windows into the
      configured sub-layouts.  Useful when window properties have
      changed and you want to re-sort windows into the appropriate
      sub-layout.

  * `XMonad.Actions.Minimize`

    - Now has `withFirstMinimized` and `withFirstMinimized'` so you can perform
      actions with both the last and first minimized windows easily.

  * `XMonad.Config.Gnome`

    - Update logout key combination (modm+shift+Q) to work with modern

  * `XMonad.Prompt.Pass`

    - New function `passTypePrompt` which uses `xdotool` to type in a password
      from the store, bypassing the clipboard.
    - New function `passEditPrompt` for editing a password from the
      store.
    - Now handles password labels with spaces and special characters inside
      them.

  * `XMonad.Prompt.Unicode`

    - Persist unicode data cache across XMonad instances due to
      `ExtensibleState` now used instead of `unsafePerformIO`.
    - `typeUnicodePrompt :: String -> XPConfig -> X ()` provided to insert the
      Unicode character via `xdotool` instead of copying it to the paste buffer.
    - `mkUnicodePrompt :: String -> [String] -> String -> XPConfig -> X ()`
      acts as a generic function to pass the selected Unicode character to any
      program.

  * `XMonad.Prompt.AppendFile`

    - New function `appendFilePrompt'` which allows for transformation of the
      string passed by a user before writing to a file.

  * `XMonad.Hooks.DynamicLog`

    - Added a new function `dzenWithFlags` which allows specifying the arguments
    passed to `dzen2` invocation. The behaviour of current `dzen` function is
    unchanged.

  * `XMonad.Util.Dzen`

    - Now provides functions `fgColor` and `bgColor` to specify foreground and
    background color, `align` and `slaveAlign` to set text alignment, and
    `lineCount` to enable a second (slave) window that displays lines beyond
    the initial (title) one.

  * `XMonad.Hooks.DynamicLog`

    - Added optional `ppVisibleNoWindows` to differentiate between empty
      and non-empty visible workspaces in pretty printing.

  * `XMonad.Actions.DynamicWorkspaceOrder`

    - Added `updateName` and `removeName` to better control ordering when
      workspace names are changed or workspaces are removed.

  * `XMonad.Config.Azerty`

    * Added `belgianConfig` and `belgianKeys` to support Belgian AZERTY
      keyboards, which are slightly different from the French ones in the top
      row.

## 0.13 (February 10, 2017)

### Breaking Changes

  * The type of `completionKey` (of `XPConfig` record) has been
    changed from `KeySym` to `(KeyMask, KeySym)`. The default value
    for this is still bound to the `Tab` key.

  * New constructor `CenteredAt Rational Rational` added for
    `XMonad.Prompt.XPPosition`.

  * `XMonad.Prompt` now stores its history file in the XMonad cache
    directory in a file named `prompt-history`.

  * `XMonad.Hooks.ManageDocks` now requires an additional startup hook to be
    added to configuration in addition to the other 3 hooks, otherwise docks
    started before xmonad are covered by windows. It's recommended to use the
    newly introduced `docks` function to add all necessary hooks to xmonad
    config.

### New Modules

  * `XMonad.Layout.SortedLayout`

    A new LayoutModifier that sorts a given layout by a list of
    properties. The order of properties in the list determines
    the order of windows in the final layout. Any unmatched windows
    go to the end of the order.

  * `XMonad.Prompt.Unicode`

    A prompt to search a unicode character by its name, and put it into the
    clipboard.

  * `XMonad.Util.Ungrab`

    Release xmonad's keyboard and pointer grabs immediately, so
    screen grabbers and lock utilities, etc. will work. Replaces
    the short sleep hackaround.

  * `XMonad.Util.Loggers.NamedScratchpad`

    A collection of Loggers (see `XMonad.Util.Loggers`) for NamedScratchpads
    (see `XMonad.Util.NamedScratchpad`).

  * `XMonad.Util.NoTaskbar`

    Utility function and `ManageHook` to mark a window to be ignored by
    EWMH taskbars and pagers. Useful for `NamedScratchpad` windows, since
    you will usually be taken to the `NSP` workspace by them.

### Bug Fixes and Minor Changes

  * `XMonad.Hooks.ManageDocks`

    - Fix a very annoying bug where taskbars/docs would be
      covered by windows.

    - Also fix a bug that caused certain Gtk and Qt application to
      have issues displaying menus and popups.

  * `XMonad.Layout.LayoutBuilder`

    Merge all functionality from `XMonad.Layout.LayoutBuilderP` into
    `XMonad.Layout.LayoutBuilder`.

  * `XMonad.Actions.WindowGo`

    - Fix `raiseNextMaybe` cycling between 2 workspaces only.

  * `XMonad.Actions.UpdatePointer`

    - Fix bug when cursor gets stuck in one of the corners.

  * `XMonad.Actions.DynamicProjects`

    - Switching away from a dynamic project that contains no windows
      automatically deletes that project's workspace.

      The project itself was already being deleted, this just deletes
      the workspace created for it as well.

    - Added function to change the working directory (`changeProjectDirPrompt`)

    - All of the prompts are now multiple mode prompts.  Try using the
      `changeModeKey` in a prompt and see what happens!

## 0.12 (December 14, 2015)

### Breaking Changes

  * `XMonad.Actions.UpdatePointer.updatePointer` arguments were
    changed. This allows including aspects of both of the
    `TowardsCentre` and `Relative` methods. To keep the same behavior,
    replace the entry in the left column with the entry on the right:

    | < 0.12                              |   >= 0.12                        |
    |-------------------------------------|----------------------------------|
    | `updatePointer Nearest`             | `updatePointer (0.5, 0.5) (1,1)` |
    | `updatePointer (Relative x y)`      | `updatePointer (x,y) (0,0)`      |
    | `updatePointer (TowardsCentre x y)` | `updatePointer (0.5,0.5) (x,y)`  |

### New Modules

  * `XMonad.Actions.AfterDrag`

    Perform an action after the current mouse drag is completed.

  * `XMonad.Actions.DynamicProjects`

    Imbues workspaces with additional features so they can be treated
    as individual project areas.

  * `XMonad.Actions.LinkWorkspaces`

    Provides bindings to add and delete links between workspaces. It
    is aimed at providing useful links between workspaces in a
    multihead setup. Linked workspaces are viewed at the same time.

  * `XMonad.Config.Bepo`

    This module fixes some of the keybindings for the francophone
    among you who use a BEPO keyboard layout. Based on
    `XMonad.Config.Azerty`

  * `XMonad.Config.Dmwit`

    Daniel Wagner's configuration.

  * `XMonad.Config.Mate`

    This module provides a config suitable for use with the MATE
    desktop environment.

  * `XMonad.Config.Prime`

    A draft of a brand new config syntax for xmonad.

  * `XMonad.Hooks.DynamicProperty`

    Module to apply a `ManageHook` to an already-mapped window when a
    property changes. This would commonly be used to match browser
    windows by title, since the final title will only be set after (a)
    the window is mapped, (b) its document has been loaded, (c) all
    load-time scripts have run.

  * `XMonad.Hooks.ManageDebug`

    A `manageHook` and associated `logHook` for debugging `ManageHook`s.
    Simplest usage: wrap your xmonad config in the `debugManageHook`
    combinator.  Or use `debugManageHookOn` for a triggerable version,
    specifying the triggering key sequence in `XMonad.Util.EZConfig`
    syntax. Or use the individual hooks in whatever way you see fit.

  * `XMonad.Hooks.WallpaperSetter`

    Log hook which changes the wallpapers depending on visible
    workspaces.

  * `XMonad.Hooks.WorkspaceHistory`

    Keeps track of workspace viewing order.

  * `XMonad.Layout.AvoidFloats`

    Find a maximum empty rectangle around floating windows and use
    that area to display non-floating windows.

  * `XMonad.Layout.BinarySpacePartition`

    Layout where new windows will split the focused window in half,
    based off of BSPWM.

  * `XMonad.Layout.Dwindle`

    Three layouts: The first, `Spiral`, is a reimplementation of
    `XMonad.Layout.Spiral.spiral` with, at least to me, more intuitive
    semantics.  The second, `Dwindle`, is inspired by a similar layout
    in awesome and produces the same sequence of decreasing window
    sizes as Spiral but pushes the smallest windows into a screen
    corner rather than the centre.  The third, `Squeeze` arranges all
    windows in one row or in one column, with geometrically decreasing
    sizes.

  * `XMonad.Layout.Hidden`

    Similar to `XMonad.Layout.Minimize` but completely removes windows
    from the window set so `XMonad.Layout.BoringWindows` isn't
    necessary.  Perfect companion to `XMonad.Layout.BinarySpacePartition`
    since it can be used to move windows to another part of the BSP tree.

  * `XMonad.Layout.IfMax`

    Provides `IfMax` layout, which will run one layout if there are
    maximum `N` windows on workspace, and another layout, when number
    of windows is greater than `N`.

  * `XMonad.Layout.PerScreen`

    Configure layouts based on the width of your screen; use your
    favorite multi-column layout for wide screens and a full-screen
    layout for small ones.

  * `XMonad.Layout.Stoppable`

    This module implements a special kind of layout modifier, which when
    applied to a layout, causes xmonad to stop all non-visible processes.
    In a way, this is a sledge-hammer for applications that drain power.
    For example, given a web browser on a stoppable workspace, once the
    workspace is hidden the web browser will be stopped.

  * `XMonad.Prompt.ConfirmPrompt`

    A module for setting up simple confirmation prompts for
    keybindings.

  * `XMonad.Prompt.Pass`

    This module provides 3 `XMonad.Prompt`s to ease passwords
    manipulation (generate, read, remove) via [pass][].

  * `XMonad.Util.RemoteWindows`

    This module implements a proper way of finding out whether the
    window is remote or local.

  * `XMonad.Util.SpawnNamedPipe`

    A module for spawning a pipe whose `Handle` lives in the xmonad state.

  * `XMonad.Util.WindowState`

    Functions for saving per-window data.

### Miscellaneous Changes

  * Fix issue #9: `XMonad.Prompt.Shell` `searchPredicate` is ignored,
    defaults to `isPrefixOf`

  * Fix moveHistory when alwaysHighlight is enabled

  * `XMonad.Actions.DynamicWorkspaceGroups` now exports `addRawWSGroup`

  * Side tabs were added to the tabbed layout

  * `XMonad/Layout/IndependentScreens` now exports `marshallSort`

  * `XMonad/Hooks/UrgencyHook` now exports `clearUrgency`

  * Exceptions are now caught when finding commands on `PATH` in `Prompt.Shell`

  * Switched to `Data.Default` wherever possible

  * `XMonad.Layout.IndependentScreens` now exports `whenCurrentOn`

  * `XMonad.Util.NamedActions` now exports `addDescrKeys'`

  * EWMH `DEMANDS_ATTENTION` support added to `UrgencyHook`

  * New `useTransientFor` modifier in `XMonad.Layout.TrackFloating`

  * Added the ability to remove arbitrary workspaces

## 0.9 (October 26, 2009)

### Updates that Require Changes in `xmonad.hs`

  * `XMonad.Hooks.EwmhDesktops` no longer uses `layoutHook`, the
    `ewmhDesktopsLayout` modifier has been removed from
    xmonad-contrib. It uses `logHook`, `handleEventHook`, and
    `startupHook` instead and provides a convenient function `ewmh` to
    add EWMH support to a `defaultConfig`.

  * Most `DynamicLog` users can continue with configs unchanged, but
    users of the quickbar functions `xmobar` or `dzen` will need to
    change `xmonad.hs`: their types have changed to allow easier
    composition with other `XConfig` modifiers. The `dynamicLogDzen`
    and `dynamicLogXmobar` functions have been removed.

  * `WindowGo` or `safeSpawn` users may need to change command lines
    due to `safeSpawn` changes.

  * People explicitly referencing the "SP" scratchpad workspace should
    change it to "NSP" which is also used by the new
    `Util.NamedScratchpad` module.

  * (Optional) People who explicitly use `swapMaster` in key or mouse
    bindings should change it to `shiftMaster`. It's the current
    default used where `swapMaster` had been used previously. It works
    better than `swapMaster` when using floating and tiled windows
    together on the same workspace.

## See Also

<https://wiki.haskell.org/Xmonad/Notable_changes_since_0.8>

[pass]: http://www.passwordstore.org/<|MERGE_RESOLUTION|>--- conflicted
+++ resolved
@@ -417,16 +417,14 @@
     - Fixed handling of floating window borders in multihead setups that was
       broken since 0.14.
 
-<<<<<<< HEAD
   * `XMonad.Layout.SubLayouts`
 
     - Floating windows are no longer moved to the end of the window stack.
-=======
+
   * `XMonad.Hooks.ServerMode`
 
     - To make it easier to use, the `xmonadctl` client is now included in
       `scripts/`.
->>>>>>> b24a88a3
 
 ## 0.16
 
