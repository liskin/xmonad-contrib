# Change Log / Release Notes

## unknown

### Breaking Changes

  * `XMonad.Prompt`

    - Now `mkComplFunFromList` and `mkComplFunFromList'` take an
      additional `XPConfig` argument, so that they can take into
      account the given `searchPredicate`.

    - A `complCaseSensitivity` field has been added to `XPConfig`, indicating
      whether case-sensitivity is desired when performing completion.

    - `historyCompletion` and `historyCompletionP` now both have an `X`
      constraint (was: `IO`), due to changes in how the xmonad core handles XDG
      directories.

  * `XMonad.Hooks.EwmhDesktops`

    - It is no longer recommended to use `fullscreenEventHook` directly.
      Instead, use `ewmh' def{fullscreen = True}` which additionally advertises
      fullscreen support in `_NET_SUPPORTED` and fixes fullscreening of
      applications that explicitly check it, e.g. mupdf-gl, sxiv, …

      `XMonad.Layout.Fullscreen.fullscreenSupport` now advertises it as well,
      and no configuration changes are required in this case.

    - `ewmh` function will use `logHook` for handling activated window. And now
      by default window activation will do nothing.

      You can use regular `ManageHook` combinators for changing window
      activation behavior and then add resulting `ManageHook` using
      `activateLogHook` to your `logHook`. Also, module `X.H.Focus` provides
      additional combinators.

      TODO: refactor and update and make it not a breaking change
      TODO: mention doAskUrgent

  * All modules still exporting a `defaultFoo` constructor

    - All of these were now removed. You can use the re-exported `def` from
      `Data.Default` instead.

  * `XMonad.Hooks.Script`

    - `execScriptHook` now has an `X` constraint (was: `MonadIO`), due to changes
      in how the xmonad core handles XDG directories.

<<<<<<< HEAD
  * `XMonad.Hooks.DynamicLog` and `XMonad.Util.Run`

    - `spawnPipe` no longer uses binary mode handles but defaults to the
      current locale encoding instead.

      `dynamicLogString`, the output of which usually goes directly into such
      a handle, no longer encodes its output in UTF-8, but returns a normal
      `String` of Unicode codepoints instead.

      When these two are used together, everything should continue to work as
      it always has, but in isolation behaviour might change.

      (To get the old `spawnPipe` behaviour, `spawnPipeWithNoEncoding` can now
      be used, and `spawnPipeWithUtf8Encoding` was added as well to force
      UTF-8 regardless of locale. These shouldn't normally be necessary, though.)

    - `xmonadPropLog` and `xmonadPropLog'` now encode the String in UTF-8.
      Again, no change when used together with `dynamicLogString`, but other
      uses of these in user configs might need to be adapted.
=======
  * `XMonad.Actions.WorkspaceNames`

    - The type of `getWorkspaceNames` was changed to fit into the new `ppRename`
      field of `PP`.
>>>>>>> 275af4d4

### New Modules

  * `XMonad.Util.Hacks`

    Serves as a collection of hacks and fixes that should be easily acessible to users.
    The first element of this module is windowedFullscreenFix, which fixes fullscreen behaviour
    of chromium based applications when using windowed fullscreen.
    A second entry is `javaHack`, which helps when dealing with Java applications that might
    not work well with xmonad.

  * `XMonad.Util.ActionCycle`

    A module providing a simple way to implement "cycling" `X` actions,
    useful for things like alternating toggle-style keybindings.

  * `XMonad.Actions.RotateSome`

    Functions for rotating some elements around the stack while keeping others
    anchored in place. Useful in combination with layouts that dictate window
    visibility based on stack position, such as `XMonad.Layout.LimitWindows`.

    Export `surfaceNext` and `surfacePrev` actions, which treat the focused window
    and any hidden windows as a ring that can be rotated through the focused position.

    Export `rotateSome`, a pure function that rotates some elements around a stack
    while keeping others anchored in place.

  * `XMonad.Actions.Sift`

    Provide `siftUp` and `siftDown` actions, which behave like `swapUp` and `swapDown`
    but handle the wrapping case by exchanging the windows at either end of the stack
    instead of rotating the stack.

  * `XMonad.Hooks.WindowSwallowing`

    A handleEventHook that implements window swallowing:
    Hide parent windows like terminals when opening other programs (like image viewers) from within them,
    restoring them once the child application closes.

  * `XMonad.Actions.TiledWindowDragging`

    An action that allows you to change the position of windows by dragging them around.

  * `XMonad.Layout.ResizableThreeColumns`

    A layout based on `XMonad.Layout.ThreeColumns` but with each slave window's
    height resizable.

  * `XMonad.Layout.TallMastersCombo`

    A layout combinator that support Shrink, Expand, and IncMasterN just as
    the `Tall` layout, and also support operations of two master windows:
    a main master, which is the original master window;
    a sub master, the first window of the second pane.
    This combinator can be nested, and has a good support for using
    `XMonad.Layout.Tabbed` as a sublayout.

  * `XMonad.Actions.PerWindowKeys`

    Create actions that run on a `Query Bool`, usually associated with
    conditions on a window, basis. Useful for creating bindings that are
    excluded or exclusive for some windows.

  * `XMonad.Util.DynamicScratchpads`

    Declare any window as a scratchpad on the fly. Once declared, the
    scratchpad behaves like `XMonad.Util.NamedScratchpad`.

  * `XMonad.Prompt.Zsh`

    A version of `XMonad.Prompt.Shell` that lets you use completions supplied by
    zsh.

  * `XMonad.Util.ClickableWorkspaces`

    Provides `clickablePP`, which when applied to the `PP` pretty-printer used by
    `XMonad.Hooks.DynamicLog.dynamicLogWithPP`, will make the workspace tags
    clickable in XMobar (for switching focus).

  * `XMonad.Layout.VoidBorders`

    Provides a modifier that semi-permanently (requires manual intervention)
    disables borders for windows from the layout it modifies.

  * `XMonad.Hooks.Focus`

    Extends ManageHook EDSL to work on focused windows and current workspace.

  * `XMonad.Config.LXQt`

    This module provides a config suitable for use with the LXQt desktop
    environment.

  * `XMonad.Hooks.Rescreen`

    Custom hooks for screen (xrandr) configuration changes. These can be used
    to restart/reposition status bars or systrays automatically after xrandr,
    as well as to actually invoke xrandr or autorandr when an output is
    (dis)connected.

### Bug Fixes and Minor Changes

  * `XMonad.Config.Mate`

    - Split out the logout dialog and add a shutdown dialog. The default behavior
      remains the same but there are now `mateLogout` and `mateShutdown` actions
      available.

  * `XMonad.Actions.DynamicProjects`

    - The `changeProjectDirPrompt` function respects the `complCaseSensitivity` field
      of `XPConfig` when performing directory completion.

    - `modifyProject` is now exported.

  * `XMonad.Layout.WorkspaceDir`

    - The `changeDir` function respects the `complCaseSensitivity` field of `XPConfig`
      when performing directory completion.

    - `Chdir` message is exported, so it's now possible to change the
      directory programmaticaly, not just via a user prompt.

  * `XMonad.Prompt.Directory`

    - Added `directoryMultipleModes'`, like `directoryMultipleModes` with an additional
     `ComplCaseSensitivity` argument.

    - Directory completions are now sorted.

    - The `Dir` constructor now takes an additional `ComplCaseSensitivity`
      argument to indicate whether directory completion is case sensitive.

  * `XMonad.Prompt.FuzzyMatch`

    - `fuzzySort` will now accept cases where the input is not a subsequence of
      every completion.

  * `XMonad.Prompt.Shell`

    - Added `getShellCompl'`, like `getShellCompl` with an additional `ComplCaseSensitivity`
      argument.

    - Added `compgenDirectories` and `compgenFiles` to get the directory/filename completion
      matches returned by the compgen shell builtin.

  * `XMonad.Prompt.Unicode`

    - Reworked internally to call `spawnPipe` (asynchronous) instead of
      `runProcessWithInput` (synchronous), which fixes `typeUnicodePrompt`.

    - Now respects `searchPredicate` and `sorter` from user-supplied `XPConfig`.

  * `XMonad.Hooks.DynamicLog`

    - Added `statusBar'` function, like existing `statusBar` but accepts a pretty
      printing options argument embedded in the X monad, to allow for dynamically
      modified options such as `workspaceNamesPP`.

    - Added `shortenLeft` function, like existing `shorten` but shortens by
      truncating from left instead of right. Useful for showing directories.

    - Added `shorten'` and `shortenLeft'` functions with customizable overflow
      markers.

    - Added `filterOutWsPP` for filtering out certain workspaces from being
      displayed.

    - Added `xmobarProp`, `statusBarProp`, and `statusBarPropTo` for
      property-based alternatives to `xmobar` and `statusBar` respectively.

    - Reworked the module documentation to suggest property-based logging
      instead of pipe-based logging, due to the various issues associated with
      the latter.

    - Added `spawnStatusBarAndRemember` and `cleanupStatusBars` to provide
      a way to safely restart status bars without relying on pipes.

    - Added `ppTitleUnfocused` to `PP` for showing unfocused windows on
      the current workspace in the status bar.

    - Added `xmobarBorder` function to create borders around strings.

    - Add the -dock argument to the dzen spawn arguments

    - Added `StatusBarConfig` and `makeStatusBar` and `makeStatusBar'` as
      an abstraction for status bars; together with `statusBarPropConfig`,
      `statusBarPropToConfig`, `statusBarHandleConfig` and `statusBarHandleConfig'`
      to provide the configs for the already existing functionality. This provides
      multiple status bars support.

    - Added `ppRename` to `PP`, which makes it possible for extensions like
      `workspaceNamesPP`, `marshallPP` and/or `clickablePP` to compose
      intuitively.

  * `XMonad.Layout.BoringWindows`

    - Added boring-aware `swapUp`, `swapDown`, `siftUp`, and `siftDown` functions.

    - Added `markBoringEverywhere` function, to mark the currently
      focused window boring on all layouts, when using `XMonad.Actions.CopyWindow`.

  * `XMonad.Util.NamedScratchpad`

     - Added two new exported functions to the module:
         - `customRunNamedScratchpadAction`
             (provides the option to customize the `X ()` action the scratchpad is launched by)
         - `spawnHereNamedScratchpadAction`
             (uses `XMonad.Actions.SpawnOn.spawnHere` to initially start the scratchpad on the workspace it was launched on)

     - Deprecated `namedScratchpadFilterOutWorkspace` and
       `namedScratchpadFilterOutWorkspacePP`.  Use
       `XMonad.Util.WorkspaceCompare.filterOutWs` respectively
       `XMonad.Hooks.DynamicLog.filterOutWsPP` instead.

     - Exported the `scratchpadWorkspaceTag`.

  * `XMonad.Prompt.Window`

    - Added `allApplications` function which maps application executable
      names to its underlying window.

    - Added a `WithWindow` constructor to `WindowPrompt` to allow executing
      actions of type `Window -> X ()` on the chosen window.

  * `XMonad.Prompt.WindowBringer`

    - Added `windowApMap` function which maps application executable
      names to its underlying window.

  * `XMonad.Actions.Search`

    - The `hoogle` function now uses the new URL `hoogle.haskell.org`.

    - Added `promptSearchBrowser'` function to only suggest previous searches of
      the selected search engine (instead of all search engines).

  * `XMonad.Layout.MouseResizableTile`

    - When we calculate dragger widths, we first try to get the border width of
      the focused window, before failing over to using the initial `borderWidth`.

  * `XMonad.Actions.CycleRecentWS`

    - Added `cycleRecentNonEmptyWS` function which behaves like `cycleRecentWS`
      but is constrainded to non-empty workspaces.

    - Added `toggleRecentWS` and `toggleRecentNonEmptyWS` functions which toggle
      between the current and most recent workspace, and continue to toggle back
      and forth on repeated presses, rather than cycling through other workspaces.

    - Added `recentWS` function which allows the recency list to be filtered with
      a user-provided predicate.

  * `XMonad.Layout.Hidden`

    - Export `HiddenWindows` type constructor.

    - Export `popHiddenWindow` function restoring a specific window.

  * `XMonad.Hooks.ManageDocks`

    - Export `AvoidStruts` constructor

    - Restored compatibility with pre-0.13 configs by making the startup hook
      unnecessary for correct functioning.

  * `XMonad.Hooks.ManageHelpers`

    - Export `doSink`

    - Added `doLower` and `doRaise`

    - Added `shiftToSame` and `clientLeader` which allow a hook to be created
      that shifts a window to the workspace of other windows of the application
      (using either the `WM_CLIENT_LEADER` or `_NET_WM_PID` property).

    - Added `windowTag`

  * `XMonad.Util.EZConfig`

    - Added support for XF86Bluetooth.

  * `XMonad.Util.Loggers`

    - Make `battery` and `loadAvg` distro-independent.

    - Added `logTitleOnScreen`, `logCurrentOnScreen` and `logLayoutOnScreen`
      as screen-specific variants of `logTitle`, `logCurrent` and `logLayout`.

    - Added `logWhenActive` to have loggers active only when a certain
      screen is active.

    - Added `logConst` to log a constant `String`, and `logDefault` (infix: `.|`)
      to combine loggers.

  * `XMonad.Layout.Minimize`

    - Export `Minimize` type constructor.

  * `XMonad.Actions.WorkspaceNames`

    - Added `workspaceNamesRenameWS` which makes workspace names visible
      to external pagers and tools like `wmctrl` or `arbtt`.

  * `XMonad.Util.PureX`

    - Added `focusWindow` and `focusNth` which don't refresh (and thus
      possibly flicker) when they happen to be a no-op.

  * Several `LayoutClass` instances now have an additional `Typeable`
    constraint which may break some advanced configs. The upside is that we
    can now add `Typeable` to `LayoutClass` in `XMonad.Core` and make it
    possible to introspect the current layout and its modifiers.

  * `XMonad.Actions.TopicSpace`

    - `switchTopic` now correctly updates the last used topics.

    - `setLastFocusedTopic` will now check whether we have exceeded the
      `maxTopicHistory` and prune the topic history as necessary, as well as
      cons the given topic onto the list __before__ filtering it.

    - Added `switchNthLastFocusedExclude`, which works like
      `switchNthLastFocused` but is able to exclude certain topics.

    - Added `switchTopicWith`, which works like `switchTopic`, but one is able
      to give `setLastFocusedTopic` a custom filtering function as well.

    - Instead of a hand-rolled history, use the one from
      `XMonad.Hooks.WorkspaceHistory`.

    - Added the screen-aware functions `getLastFocusedTopicsByScreen` and
      `switchNthLastFocusedByScreen`.

  * `XMonad.Hooks.WorkspaceHistory`

    - Added `workspaceHistoryModify` to modify the workspace history with a pure
      function.

  * `XMonad.Util.DebugWindow`

    - Fixed a bottom in `debugWindow` when used on windows with UTF8 encoded titles.

  * `XMonad.Config.Xfce`

    - Set `terminal` to `xfce4-terminal`.

  * `XMonad.Hooks.WorkspaceCompare`

    - Added `filterOutWs` for workspace filtering.

  * `XMonad.Prompt`

    - Accommodate completion of multiple words even when `alwaysHighlight` is
      enabled.

    - Made the history respect words that were "completed" by `alwaysHighlight`
      upon confirmation of the selection by the user.

    - Fixed a crash when focusing a new window while the prompt was up
      by allowing pointer events to pass through the custom prompt event
      loop.

    - The prompt now cycles through its suggestions if one hits the ends
      of the suggestion list and presses `TAB` again.

  * `XMonad.Actions.TreeSelect`

    - Fixed a crash when focusing a new window while the tree select
      window was up by allowing pointer events to pass through the
      custom tree select event loop.

  * `XMonad.Layout.NoBorders`

    - Fixed handling of floating window borders in multihead setups that was
      broken since 0.14.

  * `XMonad.Layout.SubLayouts`

    - Floating windows are no longer moved to the end of the window stack.

  * `XMonad.Hooks.ServerMode`

    - To make it easier to use, the `xmonadctl` client is now included in
      `scripts/`.

  * `XMonad.Hooks.UrgencyHook`

    - It's now possible to clear urgency of selected windows only using the
      newly exported `clearUrgents'` function. Also, this and `clearUrgents`
      now clear the `_NET_WM_STATE_DEMANDS_ATTENTION` bit as well.

    - Added a variant of `filterUrgencyHook` that takes a generic `Query Bool`
      to select which windows should never be marked urgent.

<<<<<<< HEAD
=======
  * `XMonad.Hooks.ServerMode`

    - To make it easier to use, the `xmonadctl` client is now included in
      `scripts/`.

>>>>>>> 275af4d4
  * `XMonad.Layout.TrackFloating`

    - Fixed a bug that prevented changing focus on inactive workspaces.

## 0.16

### Breaking Changes

  * `XMonad.Layout.Decoration`
    - Added `Theme` record fields for controlling decoration border width for active/inactive/urgent windows.
  * `XMonad.Prompt`

    - Prompt ships a vim-like keymap, see `vimLikeXPKeymap` and
      `vimLikeXPKeymap'`. A reworked event loop supports new vim-like prompt
      actions.
    - Prompt supports dynamic colors. Colors are now specified by the `XPColor`
      type in `XPState` while `XPConfig` colors remain unchanged for backwards
      compatibility.
    - Fixes `showCompletionOnTab`.
    - The behavior of `moveWord` and `moveWord'` has changed; brought in line
      with the documentation and now internally consistent. The old keymaps
      retain the original behavior; see the documentation to do the same your
      XMonad configuration.
  * `XMonad.Util.Invisble`
    - Requires `MonadFail` for `Read` instance

### New Modules

  * `XMonad.Layout.TwoPanePersistent`

    A layout that is like TwoPane but keeps track of the slave window that is
    currently beside the master. In TwoPane, the default behavior when the master
    is focused is to display the next window in the stack on the slave pane. This
    is a problem when a different slave window is selected without changing the stack
    order.

  * `XMonad.Util.ExclusiveScratchpads`

    Named scratchpads that can be mutually exclusive: This new module extends the
    idea of named scratchpads such that you can define "families of scratchpads"
    that are exclusive on the same screen. It also allows to remove this
    constraint of being mutually exclusive with another scratchpad.

  * `XMonad.Actions.Prefix`

    A module that allows the user to use an Emacs-style prefix
    argument (raw or numeric).

### Bug Fixes and Minor Changes

  * `XMonad.Layout.Tabbed`

    tabbedLeft and tabbedRight will set their tabs' height and width according to decoHeight/decoWidth

  * `XMonad.Prompt`

    Added `sorter` to `XPConfig` used to sort the possible completions by how
    well they match the search string (example: `XMonad.Prompt.FuzzyMatch`).

    Fixes a potential bug where an error during prompt execution would
    leave the window open and keep the keyboard grabbed. See issue
    [#180](https://github.com/xmonad/xmonad-contrib/issues/180).

    Fixes [issue #217](https://github.com/xmonad/xmonad-contrib/issues/217), where
    using tab to wrap around the completion rows would fail when maxComplRows is
    restricting the number of rows of output.

  * `XMonad.Prompt.Pass`

    Added 'passOTPPrompt' to support getting OTP type password. This require
    pass-otp (https://github.com/tadfisher/pass-otp) has been setup in the running
    machine.

    Added 'passGenerateAndCopyPrompt', which both generates a new password and
    copies it to the clipboard.  These two actions are commonly desirable to
    take together, e.g. when establishing a new account.

    Made password prompts traverse symlinks when gathering password names for
    autocomplete.

  * `XMonad.Actions.DynamicProjects`

    Make the input directory read from the prompt in `DynamicProjects`
    absolute wrt the current directory.

    Before this, the directory set by the prompt was treated like a relative
    directory. This means that when you switch from a project with directory
    `foo` into a project with directory `bar`, xmonad actually tries to `cd`
    into `foo/bar`, instead of `~/bar` as expected.

  * `XMonad.Actions.DynamicWorkspaceOrder`

    Add a version of `withNthWorkspace` that takes a `[WorkspaceId] ->
    [WorkspaceId]` transformation to apply over the list of workspace tags
    resulting from the dynamic order.

  * `XMonad.Actions.GroupNavigation`

    Add a utility function `isOnAnyVisibleWS :: Query Bool` to allow easy
    cycling between all windows on all visible workspaces.


  * `XMonad.Hooks.WallpaperSetter`

    Preserve the aspect ratio of wallpapers that xmonad sets. When previous
    versions would distort images to fit the screen size, it will now find a
    best fit by cropping instead.

  * `XMonad.Util.Themes`

    Add adwaitaTheme and adwaitaDarkTheme to match their respective
    GTK themes.

  * 'XMonad.Layout.BinarySpacePartition'

    Add a new `SplitShiftDirectional` message that allows moving windows by
    splitting its neighbours.

  * `XMonad.Prompt.FuzzyMatch`

    Make fuzzy sort show shorter strings first.

## 0.15

### Breaking Changes

  * `XMonad.Layout.Groups` & `XMonad.Layout.Groups.Helpers`
    The layout will no longer perform refreshes inside of its message handling.
    If you have been relying on it to in your xmonad.hs, you will need to start
    sending its messages in a manner that properly handles refreshing, e.g. with
    `sendMessage`.

### New Modules

  * `XMonad.Util.Purex`

    Unlike the opaque `IO` actions that `X` actions can wrap, regular reads from
    the `XConf` and modifications to the `XState` are fundamentally pure --
    contrary to the current treatment of such actions in most xmonad code. Pure
    modifications to the `WindowSet` can be readily composed, but due to the
    need for those modifications to be properly handled by `windows`, other pure
    changes to the `XState` cannot be interleaved with those changes to the
    `WindowSet` without superfluous refreshes, hence breaking composability.

    This module aims to rectify that situation by drawing attention to it and
    providing `PureX`: a pure type with the same monadic interface to state as
    `X`. The `XLike` typeclass enables writing actions generic over the two
    monads; if pure, existing `X` actions can be generalised with only a change
    to the type signature. Various other utilities are provided, in particular
    the `defile` function which is needed by end-users.

### Bug Fixes and Minor Changes

  * Add support for GHC 8.6.1.

  * `XMonad.Actions.MessageHandling`
    Refresh-performing functions updated to better reflect the new `sendMessage`.

## 0.14

### Breaking Changes

  * `XMonad.Layout.Spacing`

    Rewrite `XMonad.Layout.Spacing`. Borders are no longer uniform but composed
    of four sides each with its own border width. The screen and window borders
    are now separate and can be independently toggled on/off. The screen border
    examines the window/rectangle list resulting from 'runLayout' rather than
    the stack, which makes it compatible with layouts such as the builtin
    `Full`. The child layout will always be called with the screen border. If
    only a single window is displayed (and `smartBorder` enabled), it will be
    expanded into the original layout rectangle. Windows that are displayed but
    not part of the stack, such as those created by 'XMonad.Layout.Decoration',
    will be shifted out of the way, but not scaled (not possible for windows
    created by XMonad). This isn't perfect, so you might want to disable
    `Spacing` on such layouts.

  * `XMonad.Util.SpawnOnce`

    - Added `spawnOnOnce`, `spawnNOnOnce` and `spawnAndDoOnce`. These are useful in startup hooks
      to shift spawned windows to a specific workspace.

  * Adding handling of modifySpacing message in smartSpacing and smartSpacingWithEdge layout modifier

  * `XMonad.Actions.GridSelect`

    - Added field `gs_bordercolor` to `GSConfig` to specify border color.

  * `XMonad.Layout.Minimize`

     Though the interface it offers is quite similar, this module has been
     almost completely rewritten. The new `XMonad.Actions.Minimize` contains
     several functions that allow interaction with minimization window state.
     If you are using this module, you must upgrade your configuration to import
     `X.A.Minimize` and use `maximizeWindow` and `withLastMinimized` instead of
     sending messages to `Minimized` layout. `XMonad.Hooks.RestoreMinimized` has
     been completely deprecated, and its functions have no effect.

  * `XMonad.Prompt.Unicode`

    - `unicodePrompt :: String -> XPConfig -> X ()` now additionally takes a
      filepath to the `UnicodeData.txt` file containing unicode data.

  * `XMonad.Actions.PhysicalScreens`

    `getScreen`, `viewScreen`, `sendToScreen`, `onNextNeighbour`, `onPrevNeighbour` now need a extra parameter
    of type `ScreenComparator`. This allow the user to specify how he want his screen to be ordered default
    value are:

     - `def`(same as verticalScreenOrderer) will keep previous behavior
     - `verticalScreenOrderer`
     - `horizontalScreenOrderer`

    One can build his custom ScreenOrderer using:
     - `screenComparatorById` (allow to order by Xinerama id)
     - `screenComparatorByRectangle` (allow to order by screen coordonate)
     - `ScreenComparator` (allow to mix ordering by screen coordonate and xinerama id)

  * `XMonad.Util.WorkspaceCompare`

    `getXineramaPhysicalWsCompare` now need a extra argument of type `ScreenComparator` defined in
    `XMonad.Actions.PhysicalScreens` (see changelog of this module for more information)

  * `XMonad.Hooks.EwmhDesktops`

    - Simplify ewmhDesktopsLogHookCustom, and remove the gnome-panel specific
      remapping of all visible windows to the active workspace (#216).
    - Handle workspace renames that might be occuring in the custom function
      that is provided to ewmhDesktopsLogHookCustom.

  * `XMonad.Hooks.DynamicLog`

    - Support xmobar's \<action> and \<raw> tags; see `xmobarAction` and
      `xmobarRaw`.

  * `XMonad.Layout.NoBorders`

    The layout now maintains a list of windows that never have borders, and a
    list of windows that always have borders. Use `BorderMessage` to manage
    these lists and the accompanying event hook (`borderEventHook`) to remove
    destroyed windows from them. Also provides the `hasBorder` manage hook.

    Two new conditions have been added to `Ambiguity`: `OnlyLayoutFloat` and
    `OnlyLayoutFloatBelow`; `OnlyFloat` was renamed to `OnlyScreenFloat`.  See
    the documentation for more information.

    The type signature of `hiddens` was changed to accept a new `Rectangle`
    parameter representing the bounds of the parent layout, placed after the
    `WindowSet` parameter. Anyone defining a new instance of `SetsAmbiguous`
    will need to update their configuration. For example, replace "`hiddens amb
    wset mst wrs =`" either with "`hiddens amb wset _ mst wrs =`" or to make
    use of the new parameter with "`hiddens amb wset lr mst wrs =`".

  * `XMonad.Actions.MessageFeedback`

    - Follow the naming conventions of `XMonad.Operations`. Functions returning
      `X ()` are named regularly (previously these ended in underscore) while
      those returning `X Bool` are suffixed with an uppercase 'B'.
    - Provide all `X Bool` and `SomeMessage` variations for `sendMessage` and
      `sendMessageWithNoRefresh`, not just `sendMessageWithNoRefreshToCurrent`
      (renamed from `send`).
    - The new `tryInOrderB` and `tryMessageB` functions accept a parameter of
      type `SomeMessage -> X Bool`, which means you are no longer constrained
      to the behavior of the `sendMessageWithNoRefreshToCurrent` dispatcher.
    - The `send*Messages*` family of funtions allows for sequencing arbitrary
      sets of messages with minimal refresh. It makes little sense for these
      functions to support custom message dispatchers.
    - Remain backwards compatible. Maintain deprecated aliases of all renamed
      functions:
      - `send`          -> `sendMessageWithNoRefreshToCurrentB`
      - `sendSM`        -> `sendSomeMessageWithNoRefreshToCurrentB`
      - `sendSM_`       -> `sendSomeMessageWithNoRefreshToCurrent`
      - `tryInOrder`    -> `tryInOrderWithNoRefreshToCurrentB`
      - `tryInOrder_`   -> `tryInOrderWithNoRefreshToCurrent`
      - `tryMessage`    -> `tryMessageWithNoRefreshToCurrentB`
      - `tryMessage_`   -> `tryMessageWithNoRefreshToCurrent`

### New Modules

  * `XMonad.Layout.MultiToggle.TabBarDecoration`

    Provides a simple transformer for use with `XMonad.Layout.MultiToggle` to
    dynamically toggle `XMonad.Layout.TabBarDecoration`.

  * `XMonad.Hooks.RefocusLast`

    Provides hooks and actions that keep track of recently focused windows on a
    per workspace basis and automatically refocus the last window on loss of the
    current (if appropriate as determined by user specified criteria).

  * `XMonad.Layout.StateFull`

    Provides `StateFull`: a stateful form of `Full` that does not misbehave when
    floats are focused, and the `FocusTracking` layout transformer by means of
    which `StateFull` is implemented. `FocusTracking` simply holds onto the last
    true focus it was given and continues to use it as the focus for the
    transformed layout until it sees another. It can be used to improve the
    behaviour of a child layout that has not been given the focused window.

  * `XMonad.Actions.SwapPromote`

    Module for tracking master window history per workspace, and associated
    functions for manipulating the stack using such history.

  * `XMonad.Actions.CycleWorkspaceByScreen`

    A new module that allows cycling through previously viewed workspaces in the
    order they were viewed most recently on the screen where cycling is taking
    place.

    Also provides the `repeatableAction` helper function which can be used to
    build actions that can be repeated while a modifier key is held down.

  * `XMonad.Prompt.FuzzyMatch`

    Provides a predicate `fuzzyMatch` that is much more lenient in matching
    completions in `XMonad.Prompt` than the default prefix match.  Also provides
    a function `fuzzySort` that allows sorting the fuzzy matches by "how well"
    they match.

  * `XMonad.Utils.SessionStart`

    A new module that allows to query if this is the first time xmonad is
    started of the session, or a xmonad restart.

    Currently needs manual setting of the session start flag. This could be
    automated when this moves to the core repository.

  * `XMonad.Layout.MultiDishes`

    A new layout based on Dishes, however it accepts additional configuration
    to allow multiple windows within a single stack.

  * `XMonad.Util.Rectangle`

    A new module for handling pixel rectangles.

  * `XMonad.Layout.BinaryColumn`

    A new module which provides a simple grid layout, halving the window
    sizes of each window after master.

    This is similar to Column, but splits the window in a way
    that maintains window sizes upon adding & removing windows as well as the
    option to specify a minimum window size.

### Bug Fixes and Minor Changes

  * `XMonad.Layout.Grid`

    Fix as per issue #223; Grid will no longer calculate more columns than there
    are windows.

  * `XMonad.Hooks.FadeWindows`

    Added support for GHC version 8.4.x by adding a Semigroup instance for
    Monoids

  * `XMonad.Hooks.WallpaperSetter`

    Added support for GHC version 8.4.x by adding a Semigroup instance for
    Monoids

  * `XMonad.Hooks.Mosaic`

    Added support for GHC version 8.4.x by adding a Semigroup instance for
    Monoids

  * `XMonad.Actions.Navigation2D`

    Added `sideNavigation` and a parameterised variant, providing a navigation
    strategy with fewer quirks for tiled layouts using X.L.Spacing.

  * `XMonad.Layout.Fullscreen`

    The fullscreen layouts will now not render any window that is totally
    obscured by fullscreen windows.

  * `XMonad.Layout.Gaps`

    Extended the sendMessage interface with `ModifyGaps` to allow arbitrary
    modifications to the `GapSpec`.

  * `XMonad.Layout.Groups`

    Added a new `ModifyX` message type that allows the modifying
    function to return values in the `X` monad.

  * `XMonad.Actions.Navigation2D`

    Generalised (and hence deprecated) hybridNavigation to hybridOf.

  * `XMonad.Layout.LayoutHints`

    Preserve the window order of the modified layout, except for the focused
    window that is placed on top. This fixes an issue where the border of the
    focused window in certain situations could be rendered below borders of
    unfocused windows. It also has a lower risk of interfering with the
    modified layout.

  * `XMonad.Layout.MultiColumns`

    The focused window is placed above the other windows if they would be made to
    overlap due to a layout modifier. (As long as it preserves the window order.)

  * `XMonad.Actions.GridSelect`

    - The vertical centring of text in each cell has been improved.

  * `XMonad.Actions.SpawnOn`

    - Bind windows spawns by child processes of the original window to the same
      workspace as the original window.

  * `XMonad.Util.WindowProperties`

    - Added the ability to test if a window has a tag from
      `XMonad.Actions.TagWindows`

  * `XMonad.Layout.Magnifier`

    - Handle `IncMasterN` messages.

  * `XMonad.Util.EZConfig`

    - Can now parse Latin1 keys, to better accommodate users with
      non-US keyboards.

  * `XMonad.Actions.Submap`

    Establish pointer grab to avoid freezing X, when button press occurs after
    submap key press.  And terminate submap at button press in the same way,
    as we do for wrong key press.

  * `XMonad.Hooks.SetWMName`

    Add function `getWMName`.

  * `XMonad.Hooks.ManageHelpers`

    - Make type of ManageHook combinators more general.
    - New manage hook `doSink` for sinking windows (as upposed to the `doFloat` manage hook)

  * `XMonad.Prompt`

    Export `insertString`.

  * `XMonad.Prompt.Window`

    - New function: `windowMultiPrompt` for using `mkXPromptWithModes`
      with window prompts.

  * `XMonad.Hooks.WorkspaceHistory`

    - Now supports per screen history.

  * `XMonad.Layout.ComboP`

    - New `PartitionWins` message to re-partition all windows into the
      configured sub-layouts.  Useful when window properties have
      changed and you want to re-sort windows into the appropriate
      sub-layout.

  * `XMonad.Actions.Minimize`

    - Now has `withFirstMinimized` and `withFirstMinimized'` so you can perform
      actions with both the last and first minimized windows easily.

  * `XMonad.Config.Gnome`

    - Update logout key combination (modm+shift+Q) to work with modern

  * `XMonad.Prompt.Pass`

    - New function `passTypePrompt` which uses `xdotool` to type in a password
      from the store, bypassing the clipboard.
    - New function `passEditPrompt` for editing a password from the
      store.
    - Now handles password labels with spaces and special characters inside
      them.

  * `XMonad.Prompt.Unicode`

    - Persist unicode data cache across XMonad instances due to
      `ExtensibleState` now used instead of `unsafePerformIO`.
    - `typeUnicodePrompt :: String -> XPConfig -> X ()` provided to insert the
      Unicode character via `xdotool` instead of copying it to the paste buffer.
    - `mkUnicodePrompt :: String -> [String] -> String -> XPConfig -> X ()`
      acts as a generic function to pass the selected Unicode character to any
      program.

  * `XMonad.Prompt.AppendFile`

    - New function `appendFilePrompt'` which allows for transformation of the
      string passed by a user before writing to a file.

  * `XMonad.Hooks.DynamicLog`

    - Added a new function `dzenWithFlags` which allows specifying the arguments
    passed to `dzen2` invocation. The behaviour of current `dzen` function is
    unchanged.

  * `XMonad.Util.Dzen`

    - Now provides functions `fgColor` and `bgColor` to specify foreground and
    background color, `align` and `slaveAlign` to set text alignment, and
    `lineCount` to enable a second (slave) window that displays lines beyond
    the initial (title) one.

  * `XMonad.Hooks.DynamicLog`

    - Added optional `ppVisibleNoWindows` to differentiate between empty
      and non-empty visible workspaces in pretty printing.

  * `XMonad.Actions.DynamicWorkspaceOrder`

    - Added `updateName` and `removeName` to better control ordering when
      workspace names are changed or workspaces are removed.

  * `XMonad.Config.Azerty`

    * Added `belgianConfig` and `belgianKeys` to support Belgian AZERTY
      keyboards, which are slightly different from the French ones in the top
      row.

## 0.13 (February 10, 2017)

### Breaking Changes

  * The type of `completionKey` (of `XPConfig` record) has been
    changed from `KeySym` to `(KeyMask, KeySym)`. The default value
    for this is still bound to the `Tab` key.

  * New constructor `CenteredAt Rational Rational` added for
    `XMonad.Prompt.XPPosition`.

  * `XMonad.Prompt` now stores its history file in the XMonad cache
    directory in a file named `prompt-history`.

  * `XMonad.Hooks.ManageDocks` now requires an additional startup hook to be
    added to configuration in addition to the other 3 hooks, otherwise docks
    started before xmonad are covered by windows. It's recommended to use the
    newly introduced `docks` function to add all necessary hooks to xmonad
    config.

### New Modules

  * `XMonad.Layout.SortedLayout`

    A new LayoutModifier that sorts a given layout by a list of
    properties. The order of properties in the list determines
    the order of windows in the final layout. Any unmatched windows
    go to the end of the order.

  * `XMonad.Prompt.Unicode`

    A prompt to search a unicode character by its name, and put it into the
    clipboard.

  * `XMonad.Util.Ungrab`

    Release xmonad's keyboard and pointer grabs immediately, so
    screen grabbers and lock utilities, etc. will work. Replaces
    the short sleep hackaround.

  * `XMonad.Util.Loggers.NamedScratchpad`

    A collection of Loggers (see `XMonad.Util.Loggers`) for NamedScratchpads
    (see `XMonad.Util.NamedScratchpad`).

  * `XMonad.Util.NoTaskbar`

    Utility function and `ManageHook` to mark a window to be ignored by
    EWMH taskbars and pagers. Useful for `NamedScratchpad` windows, since
    you will usually be taken to the `NSP` workspace by them.

### Bug Fixes and Minor Changes

  * `XMonad.Hooks.ManageDocks`

    - Fix a very annoying bug where taskbars/docs would be
      covered by windows.

    - Also fix a bug that caused certain Gtk and Qt application to
      have issues displaying menus and popups.

  * `XMonad.Layout.LayoutBuilder`

    Merge all functionality from `XMonad.Layout.LayoutBuilderP` into
    `XMonad.Layout.LayoutBuilder`.

  * `XMonad.Actions.WindowGo`

    - Fix `raiseNextMaybe` cycling between 2 workspaces only.

  * `XMonad.Actions.UpdatePointer`

    - Fix bug when cursor gets stuck in one of the corners.

  * `XMonad.Actions.DynamicProjects`

    - Switching away from a dynamic project that contains no windows
      automatically deletes that project's workspace.

      The project itself was already being deleted, this just deletes
      the workspace created for it as well.

    - Added function to change the working directory (`changeProjectDirPrompt`)

    - All of the prompts are now multiple mode prompts.  Try using the
      `changeModeKey` in a prompt and see what happens!

## 0.12 (December 14, 2015)

### Breaking Changes

  * `XMonad.Actions.UpdatePointer.updatePointer` arguments were
    changed. This allows including aspects of both of the
    `TowardsCentre` and `Relative` methods. To keep the same behavior,
    replace the entry in the left column with the entry on the right:

    | < 0.12                              |   >= 0.12                        |
    |-------------------------------------|----------------------------------|
    | `updatePointer Nearest`             | `updatePointer (0.5, 0.5) (1,1)` |
    | `updatePointer (Relative x y)`      | `updatePointer (x,y) (0,0)`      |
    | `updatePointer (TowardsCentre x y)` | `updatePointer (0.5,0.5) (x,y)`  |

### New Modules

  * `XMonad.Actions.AfterDrag`

    Perform an action after the current mouse drag is completed.

  * `XMonad.Actions.DynamicProjects`

    Imbues workspaces with additional features so they can be treated
    as individual project areas.

  * `XMonad.Actions.LinkWorkspaces`

    Provides bindings to add and delete links between workspaces. It
    is aimed at providing useful links between workspaces in a
    multihead setup. Linked workspaces are viewed at the same time.

  * `XMonad.Config.Bepo`

    This module fixes some of the keybindings for the francophone
    among you who use a BEPO keyboard layout. Based on
    `XMonad.Config.Azerty`

  * `XMonad.Config.Dmwit`

    Daniel Wagner's configuration.

  * `XMonad.Config.Mate`

    This module provides a config suitable for use with the MATE
    desktop environment.

  * `XMonad.Config.Prime`

    A draft of a brand new config syntax for xmonad.

  * `XMonad.Hooks.DynamicProperty`

    Module to apply a `ManageHook` to an already-mapped window when a
    property changes. This would commonly be used to match browser
    windows by title, since the final title will only be set after (a)
    the window is mapped, (b) its document has been loaded, (c) all
    load-time scripts have run.

  * `XMonad.Hooks.ManageDebug`

    A `manageHook` and associated `logHook` for debugging `ManageHook`s.
    Simplest usage: wrap your xmonad config in the `debugManageHook`
    combinator.  Or use `debugManageHookOn` for a triggerable version,
    specifying the triggering key sequence in `XMonad.Util.EZConfig`
    syntax. Or use the individual hooks in whatever way you see fit.

  * `XMonad.Hooks.WallpaperSetter`

    Log hook which changes the wallpapers depending on visible
    workspaces.

  * `XMonad.Hooks.WorkspaceHistory`

    Keeps track of workspace viewing order.

  * `XMonad.Layout.AvoidFloats`

    Find a maximum empty rectangle around floating windows and use
    that area to display non-floating windows.

  * `XMonad.Layout.BinarySpacePartition`

    Layout where new windows will split the focused window in half,
    based off of BSPWM.

  * `XMonad.Layout.Dwindle`

    Three layouts: The first, `Spiral`, is a reimplementation of
    `XMonad.Layout.Spiral.spiral` with, at least to me, more intuitive
    semantics.  The second, `Dwindle`, is inspired by a similar layout
    in awesome and produces the same sequence of decreasing window
    sizes as Spiral but pushes the smallest windows into a screen
    corner rather than the centre.  The third, `Squeeze` arranges all
    windows in one row or in one column, with geometrically decreasing
    sizes.

  * `XMonad.Layout.Hidden`

    Similar to `XMonad.Layout.Minimize` but completely removes windows
    from the window set so `XMonad.Layout.BoringWindows` isn't
    necessary.  Perfect companion to `XMonad.Layout.BinarySpacePartition`
    since it can be used to move windows to another part of the BSP tree.

  * `XMonad.Layout.IfMax`

    Provides `IfMax` layout, which will run one layout if there are
    maximum `N` windows on workspace, and another layout, when number
    of windows is greater than `N`.

  * `XMonad.Layout.PerScreen`

    Configure layouts based on the width of your screen; use your
    favorite multi-column layout for wide screens and a full-screen
    layout for small ones.

  * `XMonad.Layout.Stoppable`

    This module implements a special kind of layout modifier, which when
    applied to a layout, causes xmonad to stop all non-visible processes.
    In a way, this is a sledge-hammer for applications that drain power.
    For example, given a web browser on a stoppable workspace, once the
    workspace is hidden the web browser will be stopped.

  * `XMonad.Prompt.ConfirmPrompt`

    A module for setting up simple confirmation prompts for
    keybindings.

  * `XMonad.Prompt.Pass`

    This module provides 3 `XMonad.Prompt`s to ease passwords
    manipulation (generate, read, remove) via [pass][].

  * `XMonad.Util.RemoteWindows`

    This module implements a proper way of finding out whether the
    window is remote or local.

  * `XMonad.Util.SpawnNamedPipe`

    A module for spawning a pipe whose `Handle` lives in the xmonad state.

  * `XMonad.Util.WindowState`

    Functions for saving per-window data.

### Miscellaneous Changes

  * Fix issue #9: `XMonad.Prompt.Shell` `searchPredicate` is ignored,
    defaults to `isPrefixOf`

  * Fix moveHistory when alwaysHighlight is enabled

  * `XMonad.Actions.DynamicWorkspaceGroups` now exports `addRawWSGroup`

  * Side tabs were added to the tabbed layout

  * `XMonad/Layout/IndependentScreens` now exports `marshallSort`

  * `XMonad/Hooks/UrgencyHook` now exports `clearUrgency`

  * Exceptions are now caught when finding commands on `PATH` in `Prompt.Shell`

  * Switched to `Data.Default` wherever possible

  * `XMonad.Layout.IndependentScreens` now exports `whenCurrentOn`

  * `XMonad.Util.NamedActions` now exports `addDescrKeys'`

  * EWMH `DEMANDS_ATTENTION` support added to `UrgencyHook`

  * New `useTransientFor` modifier in `XMonad.Layout.TrackFloating`

  * Added the ability to remove arbitrary workspaces

## 0.9 (October 26, 2009)

### Updates that Require Changes in `xmonad.hs`

  * `XMonad.Hooks.EwmhDesktops` no longer uses `layoutHook`, the
    `ewmhDesktopsLayout` modifier has been removed from
    xmonad-contrib. It uses `logHook`, `handleEventHook`, and
    `startupHook` instead and provides a convenient function `ewmh` to
    add EWMH support to a `defaultConfig`.

  * Most `DynamicLog` users can continue with configs unchanged, but
    users of the quickbar functions `xmobar` or `dzen` will need to
    change `xmonad.hs`: their types have changed to allow easier
    composition with other `XConfig` modifiers. The `dynamicLogDzen`
    and `dynamicLogXmobar` functions have been removed.

  * `WindowGo` or `safeSpawn` users may need to change command lines
    due to `safeSpawn` changes.

  * People explicitly referencing the "SP" scratchpad workspace should
    change it to "NSP" which is also used by the new
    `Util.NamedScratchpad` module.

  * (Optional) People who explicitly use `swapMaster` in key or mouse
    bindings should change it to `shiftMaster`. It's the current
    default used where `swapMaster` had been used previously. It works
    better than `swapMaster` when using floating and tiled windows
    together on the same workspace.

## See Also

<https://wiki.haskell.org/Xmonad/Notable_changes_since_0.8>

[pass]: http://www.passwordstore.org/<|MERGE_RESOLUTION|>--- conflicted
+++ resolved
@@ -48,7 +48,6 @@
     - `execScriptHook` now has an `X` constraint (was: `MonadIO`), due to changes
       in how the xmonad core handles XDG directories.
 
-<<<<<<< HEAD
   * `XMonad.Hooks.DynamicLog` and `XMonad.Util.Run`
 
     - `spawnPipe` no longer uses binary mode handles but defaults to the
@@ -68,12 +67,11 @@
     - `xmonadPropLog` and `xmonadPropLog'` now encode the String in UTF-8.
       Again, no change when used together with `dynamicLogString`, but other
       uses of these in user configs might need to be adapted.
-=======
+
   * `XMonad.Actions.WorkspaceNames`
 
     - The type of `getWorkspaceNames` was changed to fit into the new `ppRename`
       field of `PP`.
->>>>>>> 275af4d4
 
 ### New Modules
 
@@ -471,14 +469,11 @@
     - Added a variant of `filterUrgencyHook` that takes a generic `Query Bool`
       to select which windows should never be marked urgent.
 
-<<<<<<< HEAD
-=======
   * `XMonad.Hooks.ServerMode`
 
     - To make it easier to use, the `xmonadctl` client is now included in
       `scripts/`.
 
->>>>>>> 275af4d4
   * `XMonad.Layout.TrackFloating`
 
     - Fixed a bug that prevented changing focus on inactive workspaces.
