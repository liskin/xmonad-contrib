# Change Log / Release Notes

## unknown

### Breaking Changes

  * `XMonad.Prompt`

    - Now `mkComplFunFromList` and `mkComplFunFromList'` take an
      additional `XPConfig` argument, so that they can take into
      account the given `searchPredicate`.

    - A `complCaseSensitivity` field has been added to `XPConfig`, indicating
      whether case-sensitivity is desired when performing completion.

    - `historyCompletion` and `historyCompletionP` now both have an `X`
      constraint (was: `IO`), due to changes in how the xmonad core handles XDG
      directories.

  * `XMonad.Hooks.EwmhDesktops`

    - It is no longer recommended to use `fullscreenEventHook` directly.
      Instead, use `ewmhFullscreen` which additionally advertises fullscreen
      support in `_NET_SUPPORTED` and fixes fullscreening of applications that
      explicitly check it, e.g. mupdf-gl, sxiv, …

      `XMonad.Layout.Fullscreen.fullscreenSupport` now advertises it as well,
      and no configuration changes are required in this case.

    - `ewmh` function will use `logHook` for handling activated window. And now
      by default window activation will do nothing.

      You can use regular `ManageHook` combinators for changing window
      activation behavior and then add resulting `ManageHook` using
      `activateLogHook` to your `logHook`. Also, module `X.H.Focus` provides
      additional combinators.

  * All modules still exporting a `defaultFoo` constructor

    - All of these were now removed. You can use the re-exported `def` from
      `Data.Default` instead.

  * `XMonad.Hooks.Script`

    - `execScriptHook` now has an `X` constraint (was: `MonadIO`), due to changes
      in how the xmonad core handles XDG directories.

  * `XMonad.Actions.WorkspaceNames`

    - The type of `getWorkspaceNames` was changed to fit into the new `ppRename`
      field of `PP`.

  * `XMonad.Hooks.DynamicLog` and `XMonad.Util.Run`

    - `spawnPipe` no longer uses binary mode handles but defaults to the
      current locale encoding instead.

      `dynamicLogString`, the output of which usually goes directly into such
      a handle, no longer encodes its output in UTF-8, but returns a normal
      `String` of Unicode codepoints instead.

      When these two are used together, everything should continue to work as
      it always has, but in isolation behaviour might change.

      (To get the old `spawnPipe` behaviour, `spawnPipeWithNoEncoding` can now
      be used, and `spawnPipeWithUtf8Encoding` was added as well to force
      UTF-8 regardless of locale. These shouldn't normally be necessary, though.)

    - `xmonadPropLog` and `xmonadPropLog'` now encode the String in UTF-8.
      Again, no change when used together with `dynamicLogString`, but other
      uses of these in user configs might need to be adapted.

  * `XMonad.Actions.TopicSpace`

    - Deprecated the `maxTopicHistory` field, as well as the
      `getLastFocusedTopics` and `setLastFocusedTopic` functions.  It is
      now recommended to directly use `XMonad.Hooks.WorkspaceHistory`
      instead.

### New Modules

  * `XMonad.Util.Hacks`

    A collection of hacks and fixes that should be easily acessible to users:

    - `windowedFullscreenFix` fixes fullscreen behaviour of chromium based
      applications when using windowed fullscreen.

    - `javaHack` helps when dealing with Java applications that might not work
      well with xmonad.

    - `trayerAboveXmobarEventHook` reliably stacks trayer on top of xmobar and
      below other windows

  * `XMonad.Util.ActionCycle`

    A module providing a simple way to implement "cycling" `X` actions,
    useful for things like alternating toggle-style keybindings.

  * `XMonad.Actions.RotateSome`

    Functions for rotating some elements around the stack while keeping others
    anchored in place. Useful in combination with layouts that dictate window
    visibility based on stack position, such as `XMonad.Layout.LimitWindows`.

    Export `surfaceNext` and `surfacePrev` actions, which treat the focused window
    and any hidden windows as a ring that can be rotated through the focused position.

    Export `rotateSome`, a pure function that rotates some elements around a stack
    while keeping others anchored in place.

  * `XMonad.Actions.Sift`

    Provide `siftUp` and `siftDown` actions, which behave like `swapUp` and `swapDown`
    but handle the wrapping case by exchanging the windows at either end of the stack
    instead of rotating the stack.

  * `XMonad.Hooks.DynamicIcons`

    Added Dynamic Strings as `dynamicLogIconWithPP` based on a Workspaces Windows

  * `XMonad.Hooks.WindowSwallowing`

    A handleEventHook that implements window swallowing:
    Hide parent windows like terminals when opening other programs (like image viewers) from within them,
    restoring them once the child application closes.

  * `XMonad.Actions.TiledWindowDragging`

    An action that allows you to change the position of windows by dragging them around.

  * `XMonad.Layout.ResizableThreeColumns`

    A layout based on `XMonad.Layout.ThreeColumns` but with each slave window's
    height resizable.

  * `XMonad.Layout.TallMastersCombo`

    A layout combinator that support Shrink, Expand, and IncMasterN just as
    the `Tall` layout, and also support operations of two master windows:
    a main master, which is the original master window;
    a sub master, the first window of the second pane.
    This combinator can be nested, and has a good support for using
    `XMonad.Layout.Tabbed` as a sublayout.

  * `XMonad.Actions.PerWindowKeys`

    Create actions that run on a `Query Bool`, usually associated with
    conditions on a window, basis. Useful for creating bindings that are
    excluded or exclusive for some windows.

  * `XMonad.Util.DynamicScratchpads`

    Declare any window as a scratchpad on the fly. Once declared, the
    scratchpad behaves like `XMonad.Util.NamedScratchpad`.

  * `XMonad.Prompt.Zsh`

    A version of `XMonad.Prompt.Shell` that lets you use completions supplied by
    zsh.

  * `XMonad.Util.ClickableWorkspaces`

    Provides `clickablePP`, which when applied to the `PP` pretty-printer used by
    `XMonad.Hooks.DynamicLog.dynamicLogWithPP`, will make the workspace tags
    clickable in XMobar (for switching focus).

  * `XMonad.Layout.VoidBorders`

    Provides a modifier that semi-permanently (requires manual intervention)
    disables borders for windows from the layout it modifies.

  * `XMonad.Hooks.Focus`

    Extends ManageHook EDSL to work on focused windows and current workspace.

  * `XMonad.Config.LXQt`

    This module provides a config suitable for use with the LXQt desktop
    environment.

### Bug Fixes and Minor Changes

  * `XMonad.Actions.TreeSelect`

    - Fix swapped green/blue in foreground when using Xft.

  * `XMonad.Layout.Fullscreen`

    - Add fullscreenSupportBorder which uses smartBorders to remove
      window borders when the window is fullscreen.

  * `XMonad.Config.Mate`

    - Split out the logout dialog and add a shutdown dialog. The default behavior
      remains the same but there are now `mateLogout` and `mateShutdown` actions
      available.

    - Add mod-d keybinding to open the Mate main menu.

  * `XMonad.Actions.DynamicProjects`

    - The `changeProjectDirPrompt` function respects the `complCaseSensitivity` field
      of `XPConfig` when performing directory completion.

    - `modifyProject` is now exported.

  * `XMonad.Layout.WorkspaceDir`

    - The `changeDir` function respects the `complCaseSensitivity` field of `XPConfig`
      when performing directory completion.

    - `Chdir` message is exported, so it's now possible to change the
      directory programmaticaly, not just via a user prompt.

  * `XMonad.Prompt.Directory`

    - Added `directoryMultipleModes'`, like `directoryMultipleModes` with an additional
     `ComplCaseSensitivity` argument.

    - Directory completions are now sorted.

    - The `Dir` constructor now takes an additional `ComplCaseSensitivity`
      argument to indicate whether directory completion is case sensitive.

  * `XMonad.Prompt.FuzzyMatch`

    - `fuzzySort` will now accept cases where the input is not a subsequence of
      every completion.

  * `XMonad.Prompt.Shell`

    - Added `getShellCompl'`, like `getShellCompl` with an additional `ComplCaseSensitivity`
      argument.

    - Added `compgenDirectories` and `compgenFiles` to get the directory/filename completion
      matches returned by the compgen shell builtin.

  * `XMonad.Prompt.Unicode`

    - Reworked internally to call `spawnPipe` (asynchronous) instead of
      `runProcessWithInput` (synchronous), which fixes `typeUnicodePrompt`.

    - Now respects `searchPredicate` and `sorter` from user-supplied `XPConfig`.

  * `XMonad.Hooks.DynamicLog`

    - Added `statusBar'` function, like existing `statusBar` but accepts a pretty
      printing options argument embedded in the X monad, to allow for dynamically
      modified options such as `workspaceNamesPP`.

    - Added `shortenLeft` function, like existing `shorten` but shortens by
      truncating from left instead of right. Useful for showing directories.

    - Added `shorten'` and `shortenLeft'` functions with customizable overflow
      markers.

    - Added `filterOutWsPP` for filtering out certain workspaces from being
      displayed.

    - Added `xmobarProp`, `statusBarProp`, and `statusBarPropTo` for
      property-based alternatives to `xmobar` and `statusBar` respectively.

    - Reworked the module documentation to suggest property-based logging
      instead of pipe-based logging, due to the various issues associated with
      the latter.

    - Added `spawnStatusBarAndRemember` and `cleanupStatusBars` to provide
      a way to safely restart status bars without relying on pipes.

    - Added `ppTitleUnfocused` to `PP` for showing unfocused windows on
      the current workspace in the status bar.

    - Added `xmobarBorder` function to create borders around strings.

    - Add the -dock argument to the dzen spawn arguments

    - Added `StatusBarConfig` and `makeStatusBar` and `makeStatusBar'` as
      an abstraction for status bars; together with `statusBarPropConfig`,
      `statusBarPropToConfig`, `statusBarHandleConfig` and `statusBarHandleConfig'`
      to provide the configs for the already existing functionality. This provides
      multiple status bars support.

    - Added `ppRename` to `PP`, which makes it possible for extensions like
      `workspaceNamesPP`, `marshallPP` and/or `clickablePP` to compose
      intuitively.

  * `XMonad.Layout.BoringWindows`

    - Added boring-aware `swapUp`, `swapDown`, `siftUp`, and `siftDown` functions.

    - Added `markBoringEverywhere` function, to mark the currently
      focused window boring on all layouts, when using `XMonad.Actions.CopyWindow`.

  * `XMonad.Util.NamedScratchpad`

     - Added two new exported functions to the module:
         - `customRunNamedScratchpadAction`
             (provides the option to customize the `X ()` action the scratchpad is launched by)
         - `spawnHereNamedScratchpadAction`
             (uses `XMonad.Actions.SpawnOn.spawnHere` to initially start the scratchpad on the workspace it was launched on)

     - Deprecated `namedScratchpadFilterOutWorkspace` and
       `namedScratchpadFilterOutWorkspacePP`.  Use
       `XMonad.Util.WorkspaceCompare.filterOutWs` respectively
       `XMonad.Hooks.DynamicLog.filterOutWsPP` instead.

     - Exported the `scratchpadWorkspaceTag`.

  * `XMonad.Prompt.Window`

    - Added `allApplications` function which maps application executable
      names to its underlying window.

    - Added a `WithWindow` constructor to `WindowPrompt` to allow executing
      actions of type `Window -> X ()` on the chosen window.

  * `XMonad.Prompt.WindowBringer`

    - Added `windowApMap` function which maps application executable
      names to its underlying window.

  * `XMonad.Actions.Search`

    - The `hoogle` function now uses the new URL `hoogle.haskell.org`.

    - Added `promptSearchBrowser'` function to only suggest previous searches of
      the selected search engine (instead of all search engines).

  * `XMonad.Layout.MouseResizableTile`

    - When we calculate dragger widths, we first try to get the border width of
      the focused window, before failing over to using the initial `borderWidth`.

  * `XMonad.Actions.CycleRecentWS`

    - Added `cycleRecentNonEmptyWS` function which behaves like `cycleRecentWS`
      but is constrainded to non-empty workspaces.

    - Added `toggleRecentWS` and `toggleRecentNonEmptyWS` functions which toggle
      between the current and most recent workspace, and continue to toggle back
      and forth on repeated presses, rather than cycling through other workspaces.

    - Added `recentWS` function which allows the recency list to be filtered with
      a user-provided predicate.

  * `XMonad.Layout.Hidden`

    - Export `HiddenWindows` type constructor.

    - Export `popHiddenWindow` function restoring a specific window.

  * `XMonad.Hooks.ManageDocks`

    - Export `AvoidStruts` constructor

    - Restored compatibility with pre-0.13 configs by making the startup hook
      unnecessary for correct functioning (strut cache is initialized on-demand).

    - Fixed ignoring of strut updates from override-redirect windows, which is
      default for xmobar.

      Previously, if one wanted xmobar to reposition itself after xrandr
      changes and have xmonad handle that repositioning, one would need to
      configure xmobar with `overrideRedirect = False`, which would disable
      lowering on start and thus cause other problems. This is no longer
      necessary.

  * `XMonad.Hooks.ManageHelpers`

    - Export `doSink`

    - Added `doLower` and `doRaise`

    - Added `shiftToSame` and `clientLeader` which allow a hook to be created
      that shifts a window to the workspace of other windows of the application
      (using either the `WM_CLIENT_LEADER` or `_NET_WM_PID` property).

    - Added `windowTag`

  * `XMonad.Util.EZConfig`

    - Added support for XF86Bluetooth.

  * `XMonad.Util.Loggers`

    - Make `battery` and `loadAvg` distro-independent.

    - Added `logTitleOnScreen`, `logCurrentOnScreen` and `logLayoutOnScreen`
      as screen-specific variants of `logTitle`, `logCurrent` and `logLayout`.

    - Added `logWhenActive` to have loggers active only when a certain
      screen is active.

    - Added `logConst` to log a constant `String`, and `logDefault` (infix: `.|`)
      to combine loggers.

  * `XMonad.Layout.Minimize`

    - Export `Minimize` type constructor.

  * `XMonad.Actions.WorkspaceNames`

    - Added `workspaceNamesListTransform` which makes workspace names visible
      to external pagers.

  * `XMonad.Util.PureX`

    - Added `focusWindow` and `focusNth` which don't refresh (and thus
      possibly flicker) when they happen to be a no-op.

  * Several `LayoutClass` instances now have an additional `Typeable`
    constraint which may break some advanced configs. The upside is that we
    can now add `Typeable` to `LayoutClass` in `XMonad.Core` and make it
    possible to introspect the current layout and its modifiers.

  * `XMonad.Actions.TopicSpace`

    - `switchTopic` now correctly updates the last used topics.

    - `setLastFocusedTopic` will now check whether we have exceeded the
      `maxTopicHistory` and prune the topic history as necessary, as well as
      cons the given topic onto the list __before__ filtering it.

    - Added `switchNthLastFocusedExclude`, which works like
      `switchNthLastFocused` but is able to exclude certain topics.

    - Added `switchTopicWith`, which works like `switchTopic`, but one is able
      to give `setLastFocusedTopic` a custom filtering function as well.

    - Instead of a hand-rolled history, use the one from
      `XMonad.Hooks.WorkspaceHistory`.

    - Added the screen-aware functions `getLastFocusedTopicsByScreen` and
      `switchNthLastFocusedByScreen`.

  * `XMonad.Hooks.WorkspaceHistory`

    - Added `workspaceHistoryModify` to modify the workspace history with a pure
      function.

    - Added `workspaceHistoryHookExclude` for excluding certain
      workspaces to ever enter the history.

  * `XMonad.Util.DebugWindow`

    - Fixed a bottom in `debugWindow` when used on windows with UTF8 encoded titles.

  * `XMonad.Config.Xfce`

    - Set `terminal` to `xfce4-terminal`.

  * `XMonad.Hooks.WorkspaceCompare`

    - Added `filterOutWs` for workspace filtering.

  * `XMonad.Prompt`

    - Accommodate completion of multiple words even when `alwaysHighlight` is
      enabled.

    - Made the history respect words that were "completed" by `alwaysHighlight`
      upon confirmation of the selection by the user.

    - Fixed a crash when focusing a new window while the prompt was up
      by allowing pointer events to pass through the custom prompt event
      loop.

    - The prompt now cycles through its suggestions if one hits the ends
      of the suggestion list and presses `TAB` again.

    - Added `maxComplColumns` field to `XPConfig`, to limit the number of
      columns in the completion window.

  * `XMonad.Actions.TreeSelect`

    - Fixed a crash when focusing a new window while the tree select
      window was up by allowing pointer events to pass through the
      custom tree select event loop.

  * `XMonad.Layout.NoBorders`

    - Fixed handling of floating window borders in multihead setups that was
      broken since 0.14.

<<<<<<< HEAD
  * `XMonad.Hooks.UrgencyHook`

    - It's now possible to clear urgency of selected windows only using the
      newly exported `clearUrgents'` function. Also, this and `clearUrgents`
      now clear the `_NET_WM_STATE_DEMANDS_ATTENTION` bit as well.

    - Added a variant of `filterUrgencyHook` that takes a generic `Query Bool`
      to select which windows should never be marked urgent.

  * `XMonad.Hooks.ServerMode`

    - To make it easier to use, the `xmonadctl` client is now included in
      `scripts/`.

  * `XMonad.Layout.TrackFloating`

    - Fixed a bug that prevented changing focus on inactive workspaces.
=======
  * `XMonad.Layout.SubLayouts`

    - Floating windows are no longer moved to the end of the window stack.
>>>>>>> c56d7889

## 0.16

### Breaking Changes

  * `XMonad.Layout.Decoration`
    - Added `Theme` record fields for controlling decoration border width for active/inactive/urgent windows.
  * `XMonad.Prompt`

    - Prompt ships a vim-like keymap, see `vimLikeXPKeymap` and
      `vimLikeXPKeymap'`. A reworked event loop supports new vim-like prompt
      actions.
    - Prompt supports dynamic colors. Colors are now specified by the `XPColor`
      type in `XPState` while `XPConfig` colors remain unchanged for backwards
      compatibility.
    - Fixes `showCompletionOnTab`.
    - The behavior of `moveWord` and `moveWord'` has changed; brought in line
      with the documentation and now internally consistent. The old keymaps
      retain the original behavior; see the documentation to do the same your
      XMonad configuration.
  * `XMonad.Util.Invisble`
    - Requires `MonadFail` for `Read` instance

### New Modules

  * `XMonad.Layout.TwoPanePersistent`

    A layout that is like TwoPane but keeps track of the slave window that is
    currently beside the master. In TwoPane, the default behavior when the master
    is focused is to display the next window in the stack on the slave pane. This
    is a problem when a different slave window is selected without changing the stack
    order.

  * `XMonad.Util.ExclusiveScratchpads`

    Named scratchpads that can be mutually exclusive: This new module extends the
    idea of named scratchpads such that you can define "families of scratchpads"
    that are exclusive on the same screen. It also allows to remove this
    constraint of being mutually exclusive with another scratchpad.

  * `XMonad.Actions.Prefix`

    A module that allows the user to use an Emacs-style prefix
    argument (raw or numeric).

### Bug Fixes and Minor Changes

  * `XMonad.Layout.Tabbed`

    tabbedLeft and tabbedRight will set their tabs' height and width according to decoHeight/decoWidth

  * `XMonad.Prompt`

    Added `sorter` to `XPConfig` used to sort the possible completions by how
    well they match the search string (example: `XMonad.Prompt.FuzzyMatch`).

    Fixes a potential bug where an error during prompt execution would
    leave the window open and keep the keyboard grabbed. See issue
    [#180](https://github.com/xmonad/xmonad-contrib/issues/180).

    Fixes [issue #217](https://github.com/xmonad/xmonad-contrib/issues/217), where
    using tab to wrap around the completion rows would fail when maxComplRows is
    restricting the number of rows of output.

  * `XMonad.Prompt.Pass`

    Added 'passOTPPrompt' to support getting OTP type password. This require
    pass-otp (https://github.com/tadfisher/pass-otp) has been setup in the running
    machine.

    Added 'passGenerateAndCopyPrompt', which both generates a new password and
    copies it to the clipboard.  These two actions are commonly desirable to
    take together, e.g. when establishing a new account.

    Made password prompts traverse symlinks when gathering password names for
    autocomplete.

  * `XMonad.Actions.DynamicProjects`

    Make the input directory read from the prompt in `DynamicProjects`
    absolute wrt the current directory.

    Before this, the directory set by the prompt was treated like a relative
    directory. This means that when you switch from a project with directory
    `foo` into a project with directory `bar`, xmonad actually tries to `cd`
    into `foo/bar`, instead of `~/bar` as expected.

  * `XMonad.Actions.DynamicWorkspaceOrder`

    Add a version of `withNthWorkspace` that takes a `[WorkspaceId] ->
    [WorkspaceId]` transformation to apply over the list of workspace tags
    resulting from the dynamic order.

  * `XMonad.Actions.GroupNavigation`

    Add a utility function `isOnAnyVisibleWS :: Query Bool` to allow easy
    cycling between all windows on all visible workspaces.


  * `XMonad.Hooks.WallpaperSetter`

    Preserve the aspect ratio of wallpapers that xmonad sets. When previous
    versions would distort images to fit the screen size, it will now find a
    best fit by cropping instead.

  * `XMonad.Util.Themes`

    Add adwaitaTheme and adwaitaDarkTheme to match their respective
    GTK themes.

  * 'XMonad.Layout.BinarySpacePartition'

    Add a new `SplitShiftDirectional` message that allows moving windows by
    splitting its neighbours.

  * `XMonad.Prompt.FuzzyMatch`

    Make fuzzy sort show shorter strings first.

## 0.15

### Breaking Changes

  * `XMonad.Layout.Groups` & `XMonad.Layout.Groups.Helpers`
    The layout will no longer perform refreshes inside of its message handling.
    If you have been relying on it to in your xmonad.hs, you will need to start
    sending its messages in a manner that properly handles refreshing, e.g. with
    `sendMessage`.

### New Modules

  * `XMonad.Util.Purex`

    Unlike the opaque `IO` actions that `X` actions can wrap, regular reads from
    the `XConf` and modifications to the `XState` are fundamentally pure --
    contrary to the current treatment of such actions in most xmonad code. Pure
    modifications to the `WindowSet` can be readily composed, but due to the
    need for those modifications to be properly handled by `windows`, other pure
    changes to the `XState` cannot be interleaved with those changes to the
    `WindowSet` without superfluous refreshes, hence breaking composability.

    This module aims to rectify that situation by drawing attention to it and
    providing `PureX`: a pure type with the same monadic interface to state as
    `X`. The `XLike` typeclass enables writing actions generic over the two
    monads; if pure, existing `X` actions can be generalised with only a change
    to the type signature. Various other utilities are provided, in particular
    the `defile` function which is needed by end-users.

### Bug Fixes and Minor Changes

  * Add support for GHC 8.6.1.

  * `XMonad.Actions.MessageHandling`
    Refresh-performing functions updated to better reflect the new `sendMessage`.

## 0.14

### Breaking Changes

  * `XMonad.Layout.Spacing`

    Rewrite `XMonad.Layout.Spacing`. Borders are no longer uniform but composed
    of four sides each with its own border width. The screen and window borders
    are now separate and can be independently toggled on/off. The screen border
    examines the window/rectangle list resulting from 'runLayout' rather than
    the stack, which makes it compatible with layouts such as the builtin
    `Full`. The child layout will always be called with the screen border. If
    only a single window is displayed (and `smartBorder` enabled), it will be
    expanded into the original layout rectangle. Windows that are displayed but
    not part of the stack, such as those created by 'XMonad.Layout.Decoration',
    will be shifted out of the way, but not scaled (not possible for windows
    created by XMonad). This isn't perfect, so you might want to disable
    `Spacing` on such layouts.

  * `XMonad.Util.SpawnOnce`

    - Added `spawnOnOnce`, `spawnNOnOnce` and `spawnAndDoOnce`. These are useful in startup hooks
      to shift spawned windows to a specific workspace.

  * Adding handling of modifySpacing message in smartSpacing and smartSpacingWithEdge layout modifier

  * `XMonad.Actions.GridSelect`

    - Added field `gs_bordercolor` to `GSConfig` to specify border color.

  * `XMonad.Layout.Minimize`

     Though the interface it offers is quite similar, this module has been
     almost completely rewritten. The new `XMonad.Actions.Minimize` contains
     several functions that allow interaction with minimization window state.
     If you are using this module, you must upgrade your configuration to import
     `X.A.Minimize` and use `maximizeWindow` and `withLastMinimized` instead of
     sending messages to `Minimized` layout. `XMonad.Hooks.RestoreMinimized` has
     been completely deprecated, and its functions have no effect.

  * `XMonad.Prompt.Unicode`

    - `unicodePrompt :: String -> XPConfig -> X ()` now additionally takes a
      filepath to the `UnicodeData.txt` file containing unicode data.

  * `XMonad.Actions.PhysicalScreens`

    `getScreen`, `viewScreen`, `sendToScreen`, `onNextNeighbour`, `onPrevNeighbour` now need a extra parameter
    of type `ScreenComparator`. This allow the user to specify how he want his screen to be ordered default
    value are:

     - `def`(same as verticalScreenOrderer) will keep previous behavior
     - `verticalScreenOrderer`
     - `horizontalScreenOrderer`

    One can build his custom ScreenOrderer using:
     - `screenComparatorById` (allow to order by Xinerama id)
     - `screenComparatorByRectangle` (allow to order by screen coordonate)
     - `ScreenComparator` (allow to mix ordering by screen coordonate and xinerama id)

  * `XMonad.Util.WorkspaceCompare`

    `getXineramaPhysicalWsCompare` now need a extra argument of type `ScreenComparator` defined in
    `XMonad.Actions.PhysicalScreens` (see changelog of this module for more information)

  * `XMonad.Hooks.EwmhDesktops`

    - Simplify ewmhDesktopsLogHookCustom, and remove the gnome-panel specific
      remapping of all visible windows to the active workspace (#216).
    - Handle workspace renames that might be occuring in the custom function
      that is provided to ewmhDesktopsLogHookCustom.

  * `XMonad.Hooks.DynamicLog`

    - Support xmobar's \<action> and \<raw> tags; see `xmobarAction` and
      `xmobarRaw`.

  * `XMonad.Layout.NoBorders`

    The layout now maintains a list of windows that never have borders, and a
    list of windows that always have borders. Use `BorderMessage` to manage
    these lists and the accompanying event hook (`borderEventHook`) to remove
    destroyed windows from them. Also provides the `hasBorder` manage hook.

    Two new conditions have been added to `Ambiguity`: `OnlyLayoutFloat` and
    `OnlyLayoutFloatBelow`; `OnlyFloat` was renamed to `OnlyScreenFloat`.  See
    the documentation for more information.

    The type signature of `hiddens` was changed to accept a new `Rectangle`
    parameter representing the bounds of the parent layout, placed after the
    `WindowSet` parameter. Anyone defining a new instance of `SetsAmbiguous`
    will need to update their configuration. For example, replace "`hiddens amb
    wset mst wrs =`" either with "`hiddens amb wset _ mst wrs =`" or to make
    use of the new parameter with "`hiddens amb wset lr mst wrs =`".

  * `XMonad.Actions.MessageFeedback`

    - Follow the naming conventions of `XMonad.Operations`. Functions returning
      `X ()` are named regularly (previously these ended in underscore) while
      those returning `X Bool` are suffixed with an uppercase 'B'.
    - Provide all `X Bool` and `SomeMessage` variations for `sendMessage` and
      `sendMessageWithNoRefresh`, not just `sendMessageWithNoRefreshToCurrent`
      (renamed from `send`).
    - The new `tryInOrderB` and `tryMessageB` functions accept a parameter of
      type `SomeMessage -> X Bool`, which means you are no longer constrained
      to the behavior of the `sendMessageWithNoRefreshToCurrent` dispatcher.
    - The `send*Messages*` family of funtions allows for sequencing arbitrary
      sets of messages with minimal refresh. It makes little sense for these
      functions to support custom message dispatchers.
    - Remain backwards compatible. Maintain deprecated aliases of all renamed
      functions:
      - `send`          -> `sendMessageWithNoRefreshToCurrentB`
      - `sendSM`        -> `sendSomeMessageWithNoRefreshToCurrentB`
      - `sendSM_`       -> `sendSomeMessageWithNoRefreshToCurrent`
      - `tryInOrder`    -> `tryInOrderWithNoRefreshToCurrentB`
      - `tryInOrder_`   -> `tryInOrderWithNoRefreshToCurrent`
      - `tryMessage`    -> `tryMessageWithNoRefreshToCurrentB`
      - `tryMessage_`   -> `tryMessageWithNoRefreshToCurrent`

### New Modules

  * `XMonad.Layout.MultiToggle.TabBarDecoration`

    Provides a simple transformer for use with `XMonad.Layout.MultiToggle` to
    dynamically toggle `XMonad.Layout.TabBarDecoration`.

  * `XMonad.Hooks.RefocusLast`

    Provides hooks and actions that keep track of recently focused windows on a
    per workspace basis and automatically refocus the last window on loss of the
    current (if appropriate as determined by user specified criteria).

  * `XMonad.Layout.StateFull`

    Provides `StateFull`: a stateful form of `Full` that does not misbehave when
    floats are focused, and the `FocusTracking` layout transformer by means of
    which `StateFull` is implemented. `FocusTracking` simply holds onto the last
    true focus it was given and continues to use it as the focus for the
    transformed layout until it sees another. It can be used to improve the
    behaviour of a child layout that has not been given the focused window.

  * `XMonad.Actions.SwapPromote`

    Module for tracking master window history per workspace, and associated
    functions for manipulating the stack using such history.

  * `XMonad.Actions.CycleWorkspaceByScreen`

    A new module that allows cycling through previously viewed workspaces in the
    order they were viewed most recently on the screen where cycling is taking
    place.

    Also provides the `repeatableAction` helper function which can be used to
    build actions that can be repeated while a modifier key is held down.

  * `XMonad.Prompt.FuzzyMatch`

    Provides a predicate `fuzzyMatch` that is much more lenient in matching
    completions in `XMonad.Prompt` than the default prefix match.  Also provides
    a function `fuzzySort` that allows sorting the fuzzy matches by "how well"
    they match.

  * `XMonad.Utils.SessionStart`

    A new module that allows to query if this is the first time xmonad is
    started of the session, or a xmonad restart.

    Currently needs manual setting of the session start flag. This could be
    automated when this moves to the core repository.

  * `XMonad.Layout.MultiDishes`

    A new layout based on Dishes, however it accepts additional configuration
    to allow multiple windows within a single stack.

  * `XMonad.Util.Rectangle`

    A new module for handling pixel rectangles.

  * `XMonad.Layout.BinaryColumn`

    A new module which provides a simple grid layout, halving the window
    sizes of each window after master.

    This is similar to Column, but splits the window in a way
    that maintains window sizes upon adding & removing windows as well as the
    option to specify a minimum window size.

### Bug Fixes and Minor Changes

  * `XMonad.Layout.Grid`

    Fix as per issue #223; Grid will no longer calculate more columns than there
    are windows.

  * `XMonad.Hooks.FadeWindows`

    Added support for GHC version 8.4.x by adding a Semigroup instance for
    Monoids

  * `XMonad.Hooks.WallpaperSetter`

    Added support for GHC version 8.4.x by adding a Semigroup instance for
    Monoids

  * `XMonad.Hooks.Mosaic`

    Added support for GHC version 8.4.x by adding a Semigroup instance for
    Monoids

  * `XMonad.Actions.Navigation2D`

    Added `sideNavigation` and a parameterised variant, providing a navigation
    strategy with fewer quirks for tiled layouts using X.L.Spacing.

  * `XMonad.Layout.Fullscreen`

    The fullscreen layouts will now not render any window that is totally
    obscured by fullscreen windows.

  * `XMonad.Layout.Gaps`

    Extended the sendMessage interface with `ModifyGaps` to allow arbitrary
    modifications to the `GapSpec`.

  * `XMonad.Layout.Groups`

    Added a new `ModifyX` message type that allows the modifying
    function to return values in the `X` monad.

  * `XMonad.Actions.Navigation2D`

    Generalised (and hence deprecated) hybridNavigation to hybridOf.

  * `XMonad.Layout.LayoutHints`

    Preserve the window order of the modified layout, except for the focused
    window that is placed on top. This fixes an issue where the border of the
    focused window in certain situations could be rendered below borders of
    unfocused windows. It also has a lower risk of interfering with the
    modified layout.

  * `XMonad.Layout.MultiColumns`

    The focused window is placed above the other windows if they would be made to
    overlap due to a layout modifier. (As long as it preserves the window order.)

  * `XMonad.Actions.GridSelect`

    - The vertical centring of text in each cell has been improved.

  * `XMonad.Actions.SpawnOn`

    - Bind windows spawns by child processes of the original window to the same
      workspace as the original window.

  * `XMonad.Util.WindowProperties`

    - Added the ability to test if a window has a tag from
      `XMonad.Actions.TagWindows`

  * `XMonad.Layout.Magnifier`

    - Handle `IncMasterN` messages.

  * `XMonad.Util.EZConfig`

    - Can now parse Latin1 keys, to better accommodate users with
      non-US keyboards.

  * `XMonad.Actions.Submap`

    Establish pointer grab to avoid freezing X, when button press occurs after
    submap key press.  And terminate submap at button press in the same way,
    as we do for wrong key press.

  * `XMonad.Hooks.SetWMName`

    Add function `getWMName`.

  * `XMonad.Hooks.ManageHelpers`

    - Make type of ManageHook combinators more general.
    - New manage hook `doSink` for sinking windows (as upposed to the `doFloat` manage hook)

  * `XMonad.Prompt`

    Export `insertString`.

  * `XMonad.Prompt.Window`

    - New function: `windowMultiPrompt` for using `mkXPromptWithModes`
      with window prompts.

  * `XMonad.Hooks.WorkspaceHistory`

    - Now supports per screen history.

  * `XMonad.Layout.ComboP`

    - New `PartitionWins` message to re-partition all windows into the
      configured sub-layouts.  Useful when window properties have
      changed and you want to re-sort windows into the appropriate
      sub-layout.

  * `XMonad.Actions.Minimize`

    - Now has `withFirstMinimized` and `withFirstMinimized'` so you can perform
      actions with both the last and first minimized windows easily.

  * `XMonad.Config.Gnome`

    - Update logout key combination (modm+shift+Q) to work with modern

  * `XMonad.Prompt.Pass`

    - New function `passTypePrompt` which uses `xdotool` to type in a password
      from the store, bypassing the clipboard.
    - New function `passEditPrompt` for editing a password from the
      store.
    - Now handles password labels with spaces and special characters inside
      them.

  * `XMonad.Prompt.Unicode`

    - Persist unicode data cache across XMonad instances due to
      `ExtensibleState` now used instead of `unsafePerformIO`.
    - `typeUnicodePrompt :: String -> XPConfig -> X ()` provided to insert the
      Unicode character via `xdotool` instead of copying it to the paste buffer.
    - `mkUnicodePrompt :: String -> [String] -> String -> XPConfig -> X ()`
      acts as a generic function to pass the selected Unicode character to any
      program.

  * `XMonad.Prompt.AppendFile`

    - New function `appendFilePrompt'` which allows for transformation of the
      string passed by a user before writing to a file.

  * `XMonad.Hooks.DynamicLog`

    - Added a new function `dzenWithFlags` which allows specifying the arguments
    passed to `dzen2` invocation. The behaviour of current `dzen` function is
    unchanged.

  * `XMonad.Util.Dzen`

    - Now provides functions `fgColor` and `bgColor` to specify foreground and
    background color, `align` and `slaveAlign` to set text alignment, and
    `lineCount` to enable a second (slave) window that displays lines beyond
    the initial (title) one.

  * `XMonad.Hooks.DynamicLog`

    - Added optional `ppVisibleNoWindows` to differentiate between empty
      and non-empty visible workspaces in pretty printing.

  * `XMonad.Actions.DynamicWorkspaceOrder`

    - Added `updateName` and `removeName` to better control ordering when
      workspace names are changed or workspaces are removed.

  * `XMonad.Config.Azerty`

    * Added `belgianConfig` and `belgianKeys` to support Belgian AZERTY
      keyboards, which are slightly different from the French ones in the top
      row.

## 0.13 (February 10, 2017)

### Breaking Changes

  * The type of `completionKey` (of `XPConfig` record) has been
    changed from `KeySym` to `(KeyMask, KeySym)`. The default value
    for this is still bound to the `Tab` key.

  * New constructor `CenteredAt Rational Rational` added for
    `XMonad.Prompt.XPPosition`.

  * `XMonad.Prompt` now stores its history file in the XMonad cache
    directory in a file named `prompt-history`.

  * `XMonad.Hooks.ManageDocks` now requires an additional startup hook to be
    added to configuration in addition to the other 3 hooks, otherwise docks
    started before xmonad are covered by windows. It's recommended to use the
    newly introduced `docks` function to add all necessary hooks to xmonad
    config.

### New Modules

  * `XMonad.Layout.SortedLayout`

    A new LayoutModifier that sorts a given layout by a list of
    properties. The order of properties in the list determines
    the order of windows in the final layout. Any unmatched windows
    go to the end of the order.

  * `XMonad.Prompt.Unicode`

    A prompt to search a unicode character by its name, and put it into the
    clipboard.

  * `XMonad.Util.Ungrab`

    Release xmonad's keyboard and pointer grabs immediately, so
    screen grabbers and lock utilities, etc. will work. Replaces
    the short sleep hackaround.

  * `XMonad.Util.Loggers.NamedScratchpad`

    A collection of Loggers (see `XMonad.Util.Loggers`) for NamedScratchpads
    (see `XMonad.Util.NamedScratchpad`).

  * `XMonad.Util.NoTaskbar`

    Utility function and `ManageHook` to mark a window to be ignored by
    EWMH taskbars and pagers. Useful for `NamedScratchpad` windows, since
    you will usually be taken to the `NSP` workspace by them.

### Bug Fixes and Minor Changes

  * `XMonad.Hooks.ManageDocks`

    - Fix a very annoying bug where taskbars/docs would be
      covered by windows.

    - Also fix a bug that caused certain Gtk and Qt application to
      have issues displaying menus and popups.

  * `XMonad.Layout.LayoutBuilder`

    Merge all functionality from `XMonad.Layout.LayoutBuilderP` into
    `XMonad.Layout.LayoutBuilder`.

  * `XMonad.Actions.WindowGo`

    - Fix `raiseNextMaybe` cycling between 2 workspaces only.

  * `XMonad.Actions.UpdatePointer`

    - Fix bug when cursor gets stuck in one of the corners.

  * `XMonad.Actions.DynamicProjects`

    - Switching away from a dynamic project that contains no windows
      automatically deletes that project's workspace.

      The project itself was already being deleted, this just deletes
      the workspace created for it as well.

    - Added function to change the working directory (`changeProjectDirPrompt`)

    - All of the prompts are now multiple mode prompts.  Try using the
      `changeModeKey` in a prompt and see what happens!

## 0.12 (December 14, 2015)

### Breaking Changes

  * `XMonad.Actions.UpdatePointer.updatePointer` arguments were
    changed. This allows including aspects of both of the
    `TowardsCentre` and `Relative` methods. To keep the same behavior,
    replace the entry in the left column with the entry on the right:

    | < 0.12                              |   >= 0.12                        |
    |-------------------------------------|----------------------------------|
    | `updatePointer Nearest`             | `updatePointer (0.5, 0.5) (1,1)` |
    | `updatePointer (Relative x y)`      | `updatePointer (x,y) (0,0)`      |
    | `updatePointer (TowardsCentre x y)` | `updatePointer (0.5,0.5) (x,y)`  |

### New Modules

  * `XMonad.Actions.AfterDrag`

    Perform an action after the current mouse drag is completed.

  * `XMonad.Actions.DynamicProjects`

    Imbues workspaces with additional features so they can be treated
    as individual project areas.

  * `XMonad.Actions.LinkWorkspaces`

    Provides bindings to add and delete links between workspaces. It
    is aimed at providing useful links between workspaces in a
    multihead setup. Linked workspaces are viewed at the same time.

  * `XMonad.Config.Bepo`

    This module fixes some of the keybindings for the francophone
    among you who use a BEPO keyboard layout. Based on
    `XMonad.Config.Azerty`

  * `XMonad.Config.Dmwit`

    Daniel Wagner's configuration.

  * `XMonad.Config.Mate`

    This module provides a config suitable for use with the MATE
    desktop environment.

  * `XMonad.Config.Prime`

    A draft of a brand new config syntax for xmonad.

  * `XMonad.Hooks.DynamicProperty`

    Module to apply a `ManageHook` to an already-mapped window when a
    property changes. This would commonly be used to match browser
    windows by title, since the final title will only be set after (a)
    the window is mapped, (b) its document has been loaded, (c) all
    load-time scripts have run.

  * `XMonad.Hooks.ManageDebug`

    A `manageHook` and associated `logHook` for debugging `ManageHook`s.
    Simplest usage: wrap your xmonad config in the `debugManageHook`
    combinator.  Or use `debugManageHookOn` for a triggerable version,
    specifying the triggering key sequence in `XMonad.Util.EZConfig`
    syntax. Or use the individual hooks in whatever way you see fit.

  * `XMonad.Hooks.WallpaperSetter`

    Log hook which changes the wallpapers depending on visible
    workspaces.

  * `XMonad.Hooks.WorkspaceHistory`

    Keeps track of workspace viewing order.

  * `XMonad.Layout.AvoidFloats`

    Find a maximum empty rectangle around floating windows and use
    that area to display non-floating windows.

  * `XMonad.Layout.BinarySpacePartition`

    Layout where new windows will split the focused window in half,
    based off of BSPWM.

  * `XMonad.Layout.Dwindle`

    Three layouts: The first, `Spiral`, is a reimplementation of
    `XMonad.Layout.Spiral.spiral` with, at least to me, more intuitive
    semantics.  The second, `Dwindle`, is inspired by a similar layout
    in awesome and produces the same sequence of decreasing window
    sizes as Spiral but pushes the smallest windows into a screen
    corner rather than the centre.  The third, `Squeeze` arranges all
    windows in one row or in one column, with geometrically decreasing
    sizes.

  * `XMonad.Layout.Hidden`

    Similar to `XMonad.Layout.Minimize` but completely removes windows
    from the window set so `XMonad.Layout.BoringWindows` isn't
    necessary.  Perfect companion to `XMonad.Layout.BinarySpacePartition`
    since it can be used to move windows to another part of the BSP tree.

  * `XMonad.Layout.IfMax`

    Provides `IfMax` layout, which will run one layout if there are
    maximum `N` windows on workspace, and another layout, when number
    of windows is greater than `N`.

  * `XMonad.Layout.PerScreen`

    Configure layouts based on the width of your screen; use your
    favorite multi-column layout for wide screens and a full-screen
    layout for small ones.

  * `XMonad.Layout.Stoppable`

    This module implements a special kind of layout modifier, which when
    applied to a layout, causes xmonad to stop all non-visible processes.
    In a way, this is a sledge-hammer for applications that drain power.
    For example, given a web browser on a stoppable workspace, once the
    workspace is hidden the web browser will be stopped.

  * `XMonad.Prompt.ConfirmPrompt`

    A module for setting up simple confirmation prompts for
    keybindings.

  * `XMonad.Prompt.Pass`

    This module provides 3 `XMonad.Prompt`s to ease passwords
    manipulation (generate, read, remove) via [pass][].

  * `XMonad.Util.RemoteWindows`

    This module implements a proper way of finding out whether the
    window is remote or local.

  * `XMonad.Util.SpawnNamedPipe`

    A module for spawning a pipe whose `Handle` lives in the xmonad state.

  * `XMonad.Util.WindowState`

    Functions for saving per-window data.

### Miscellaneous Changes

  * Fix issue #9: `XMonad.Prompt.Shell` `searchPredicate` is ignored,
    defaults to `isPrefixOf`

  * Fix moveHistory when alwaysHighlight is enabled

  * `XMonad.Actions.DynamicWorkspaceGroups` now exports `addRawWSGroup`

  * Side tabs were added to the tabbed layout

  * `XMonad/Layout/IndependentScreens` now exports `marshallSort`

  * `XMonad/Hooks/UrgencyHook` now exports `clearUrgency`

  * Exceptions are now caught when finding commands on `PATH` in `Prompt.Shell`

  * Switched to `Data.Default` wherever possible

  * `XMonad.Layout.IndependentScreens` now exports `whenCurrentOn`

  * `XMonad.Util.NamedActions` now exports `addDescrKeys'`

  * EWMH `DEMANDS_ATTENTION` support added to `UrgencyHook`

  * New `useTransientFor` modifier in `XMonad.Layout.TrackFloating`

  * Added the ability to remove arbitrary workspaces

## 0.9 (October 26, 2009)

### Updates that Require Changes in `xmonad.hs`

  * `XMonad.Hooks.EwmhDesktops` no longer uses `layoutHook`, the
    `ewmhDesktopsLayout` modifier has been removed from
    xmonad-contrib. It uses `logHook`, `handleEventHook`, and
    `startupHook` instead and provides a convenient function `ewmh` to
    add EWMH support to a `defaultConfig`.

  * Most `DynamicLog` users can continue with configs unchanged, but
    users of the quickbar functions `xmobar` or `dzen` will need to
    change `xmonad.hs`: their types have changed to allow easier
    composition with other `XConfig` modifiers. The `dynamicLogDzen`
    and `dynamicLogXmobar` functions have been removed.

  * `WindowGo` or `safeSpawn` users may need to change command lines
    due to `safeSpawn` changes.

  * People explicitly referencing the "SP" scratchpad workspace should
    change it to "NSP" which is also used by the new
    `Util.NamedScratchpad` module.

  * (Optional) People who explicitly use `swapMaster` in key or mouse
    bindings should change it to `shiftMaster`. It's the current
    default used where `swapMaster` had been used previously. It works
    better than `swapMaster` when using floating and tiled windows
    together on the same workspace.

## See Also

<https://wiki.haskell.org/Xmonad/Notable_changes_since_0.8>

[pass]: http://www.passwordstore.org/<|MERGE_RESOLUTION|>--- conflicted
+++ resolved
@@ -483,7 +483,6 @@
     - Fixed handling of floating window borders in multihead setups that was
       broken since 0.14.
 
-<<<<<<< HEAD
   * `XMonad.Hooks.UrgencyHook`
 
     - It's now possible to clear urgency of selected windows only using the
@@ -501,11 +500,10 @@
   * `XMonad.Layout.TrackFloating`
 
     - Fixed a bug that prevented changing focus on inactive workspaces.
-=======
+
   * `XMonad.Layout.SubLayouts`
 
     - Floating windows are no longer moved to the end of the window stack.
->>>>>>> c56d7889
 
 ## 0.16
 
