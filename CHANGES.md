# Change Log / Release Notes

## unknown

### Breaking Changes

  * `XMonad.Prompt`

    Now `mkComplFunFromList` and `mkComplFunFromList'` take an
    additional `XPConfig` argument, so that they can take into
    account the given `searchPredicate`.

    A `complCaseSensitivity` field has been added to `XPConfig`, indicating
    whether case-sensitivity is desired when performing completion.

  * `XMonad.Hooks.EwmhDesktops`

    - It is no longer recommended to use `fullscreenEventHook` directly.
      Instead, use `ewmh' def{fullscreen = True}` which additionally advertises
      fullscreen support in `_NET_SUPPORTED` and fixes fullscreening of
      applications that explicitly check it, e.g. mupdf-gl, sxiv, …

      `XMonad.Layout.Fullscreen.fullscreenSupport` now advertises it as well,
      and no configuration changes are required in this case.

    - `ewmh` function will use `logHook` for handling activated window. And now
      by default window activation will do nothing.

      You can use regular `ManageHook` combinators for changing window
      activation behavior and then add resulting `ManageHook` using
      `activateLogHook` to your `logHook`. Also, module `X.H.Focus` provides
      additional combinators.

      TODO: refactor and update and make it not a breaking change
      TODO: mention doAskUrgent

  * `XMonad.Prompt.Directory`

    The `Dir` constructor now takes an additional `ComplCaseSensitivity`
    argument to indicate whether directory completion is case sensitive.

  * All modules still exporting a `defaultFoo` constructor

    All of these were now removed. You can use the re-exported `def` from
    `Data.Default` instead.

  * `XMonad.Hooks.Script`

    `execScriptHook` now has an `X` constraint (was: `MonadIO`), due to changes
    in how the xmonad core handles XDG directories.

  * `XMonad.Prompt`

    `historyCompletion` and `historyCompletionP` now both have an `X`
    constraint (was: `IO`), due to changes in how the xmonad core handles XDG
    directories.

### New Modules

  * `XMonad.Util.Hacks`

    Serves as a collection of hacks and fixes that should be easily acessible to users.
    The first element of this module is windowedFullscreenFix, which fixes fullscreen behaviour
    of chromium based applications when using windowed fullscreen.

  * `XMonad.Util.ActionCycle`

    A module providing a simple way to implement "cycling" `X` actions,
    useful for things like alternating toggle-style keybindings.

  * `XMonad.Actions.RotateSome`

    Functions for rotating some elements around the stack while keeping others
    anchored in place. Useful in combination with layouts that dictate window
    visibility based on stack position, such as "XMonad.Layout.LimitWindows".

    Export 'surfaceNext' and 'surfacePrev' actions, which treat the focused window
    and any hidden windows as a ring that can be rotated through the focused position.

    Export 'rotateSome', a pure function that rotates some elements around a stack
    while keeping others anchored in place.

  * `XMonad.Actions.Sift`

    Provide 'siftUp' and 'siftDown' actions, which behave like 'swapUp' and 'swapDown'
    but handle the wrapping case by exchanging the windows at either end of the stack
    instead of rotating the stack.

  * `XMonad.Hooks.WindowSwallowing`

    A handleEventHook that implements window swallowing:
    Hide parent windows like terminals when opening other programs (like image viewers) from within them,
    restoring them once the child application closes.

  * `XMonad.Actions.TiledWindowDragging`

    An action that allows you to change the position of windows by dragging them around.

  * `XMonad.Layout.ResizableThreeColumns`

    A layout based on 'XMonad.Layout.ThreeColumns' but with each slave window's
    height resizable.

  * `XMonad.Layout.TallMastersCombo`

    A layout combinator that support Shrink, Expand, and IncMasterN just as
    the 'Tall' layout, and also support operations of two master windows:
    a main master, which is the original master window;
    a sub master, the first window of the second pane.
    This combinator can be nested, and has a good support for using
    'XMonad.Layout.Tabbed' as a sublayout.

  * `XMonad.Actions.PerWindowKeys`

    Create actions that run on a `Query Bool`, usually associated with
    conditions on a window, basis. Useful for creating bindings that are
    excluded or exclusive for some windows.

  * `XMonad.Util.DynamicScratchpads`

    Declare any window as a scratchpad on the fly. Once declared, the
    scratchpad behaves like `XMonad.Util.NamedScratchpad`.

  * `XMonad.Prompt.Zsh`

    A version of `XMonad.Prompt.Shell` that lets you use completions supplied by
    zsh.

  * `XMonad.Util.ClickableWorkspaces`

    Provides clickablePP, which when applied to the PP pretty-printer used by
    `XMonad.Hooks.DynamicLog.dynamicLogWithPP`, will make the workspace tags
    clickable in XMobar (for switching focus).

  * `XMonad.Layout.VoidBorders`

    Provides a modifier that semi-permanently (requires manual intervention)
    disables borders for windows from the layout it modifies.

  * `XMonad.Hooks.Focus`

    Extends ManageHook EDSL to work on focused windows and current workspace.

  * `XMonad.Config.LXQt`

    This module provides a config suitable for use with the LXQt desktop
    environment.

### Bug Fixes and Minor Changes

  * `XMonad.Actions.DynamicProjects`

    - The `changeProjectDirPrompt` function respects the `complCaseSensitivity` field
    of `XPConfig` when performing directory completion.

    - `modifyProject` is now exported.

  * `XMonad.Layout.WorkspaceDir`

    - The `changeDir` function respects the `complCaseSensitivity` field of `XPConfig`
      when performing directory completion.

    - `Chdir` message is exported, so it's now possible to change the
      directory programmaticaly, not just via a user prompt.

  * `XMonad.Prompt.Directory`

    - Added `directoryMultipleModes'`, like `directoryMultipleModes` with an additional
     `ComplCaseSensitivity` argument.

    - Directory completions are now sorted.

  * `XMonad.Prompt.FuzzyMatch`

    `fuzzySort` will now accept cases where the input is not a subsequence of
    every completion.

  * `XMonad.Prompt.Shell`

    Added `getShellCompl'`, like `getShellCompl` with an additional `ComplCaseSensitivity`
    argument.

    Added `compgenDirectories` and `compgenFiles` to get the directory/filename completion
    matches returned by the compgen shell builtin.

  * `XMonad.Prompt.Unicode`

    Reworked internally to be call `spawnPipe` (asynchronous) instead of
    `runProcessWithInput` (synchronous), which fixes `typeUnicodePrompt`.

    Now respects `searchPredicate` and `sorter` from user-supplied `XPConfig`.

  * `XMonad.Hooks.DynamicLog`

    - Added `statusBar'` function, like existing `statusBar` but accepts a pretty
      printing options argument embedded in the X monad, to allow for dynamically
      modified options such as `workspaceNamesPP`.

    - Added `shortenLeft` function, like existing `shorten` but shortens by
      truncating from left instead of right. Useful for showing directories.

    - Added `shorten'` and `shortenLeft'` functions with customizable overflow
      markers.

    - Added `filterOutWsPP` for filtering out certain workspaces from being
      displayed.

    - Added `xmobarProp`, `statusBarProp`, and `statusBarPropTo` for
      property-based alternatives to `xmobar` and `statusBar` respectively.

    - Reworked the module documentation to suggest property-based logging
      instead of pipe-based logging, due to the various issues associated with
      the latter.

    - Added `spawnStatusBarAndRemember` and `cleanupStatusBars` to provide
      a way to safely restart status bars without relying on pipes.

    - Added `ppTitleUnfocused` to `PP` for showing unfocused windows on
      the current workspace in the status bar.

  * `XMonad.Layout.BoringWindows`

     Added boring-aware `swapUp`, `swapDown`, `siftUp`, and `siftDown` functions.

  * `XMonad.Util.NamedScratchpad`

     - Added two new exported functions to the module:
         - `customRunNamedScratchpadAction`
             (provides the option to customize the `X ()` action the scratchpad is launched by)
         - `spawnHereNamedScratchpadAction`
             (uses `XMonad.Actions.SpawnOn.spawnHere` to initially start the scratchpad on the workspace it was launched on)
     - Deprecated `namedScratchpadFilterOutWorkspace` and
       `namedScratchpadFilterOutWorkspacePP`.  Use
       `XMonad.Util.WorkspaceCompare.filterOutWs` respectively
       `XMonad.Hooks.DynamicLog.filterOutWsPP` instead.
     - Exported the `scratchpadWorkspaceTag`.

  * `XMonad.Util.Run`

     Added two new functions to the module:
     `spawnPipeWithLocaleEncoding` and
     `spawnPipeWithUtf8Encoding`. `spawnPipe` is now alias for
     `spawnPipeWithLocaleEncoding`.

     Added the function `spawnPipeWithNoEncoding` for cases where
     binary handle is required.

  * `XMonad.Prompt.Window`

    Added 'allApplications' function which maps application executable
    names to it's underlying window.

  * `XMonad.Prompt.WindowBringer`

    Added 'windowApMap' function which maps application executable
    names to it's underlying window.

  * `XMonad.Actions.Search`

    - The `hoogle` function now uses the new URL `hoogle.haskell.org`.
    - Added `promptSearchBrowser'` function to only suggest previous searches of
      the selected search engine (instead of all search engines).

  * `XMonad.Layout.BoringWindows`

    Added 'markBoringEverywhere' function, to mark the currently
    focused window boring on all layouts, when using 'XMonad.Actions.CopyWindow'.

  * `XMonad.Layout.MouseResizableTile`

    When we calculate dragger widths, we first try to get the border width of
    the focused window, before failing over to using the initial `borderWidth`.

  * `XMonad.Actions.CycleRecentWS`

    - Added `cycleRecentNonEmptyWS` function which behaves like `cycleRecentWS`
      but is constrainded to non-empty workspaces.

    - Added `toggleRecentWS` and `toggleRecentNonEmptyWS` functions which toggle
      between the current and most recent workspace, and continue to toggle back
      and forth on repeated presses, rather than cycling through other workspaces.

    - Added `recentWS` function which allows the recency list to be filtered with
      a user-provided predicate.

  * `XMonad.Prompt.Window`

    - Added a `WithWindow` constructor to `WindowPrompt` to allow executing
      actions of type `Window -> X ()` on the chosen window.

  * `XMonad.Layout.Hidden`

    - Export `HiddenWindows` type constructor.
    - Export `popHiddenWindow` function restoring a specific window.

  * `XMonad.Hooks.ManageDocks`

    - Export `AvoidStruts` constructor

    - Restored compatibility with pre-0.13 configs by making the startup hook
      unnecessary for correct functioning.

  * `XMonad.Hooks.ManageHelpers`
    - Export `doSink`

  * `XMonad.Util.EZConfig`
    - Added support for XF86Bluetooth.

  * `XMonad.Util.Loggers`
    - Make `battery` and `loadAvg` distro-independent.

  * `XMonad.Hooks.DynamicLog`
    - Added `xmobarBorder` function to create borders around strings.

  * `XMonad.Layout.Minimize`

    - Export `Minimize` type constructor.

  * `XMonad.Actions.WorkspaceNames`

    - Added `workspaceNamesListTransform` which makes workspace names visible
      to external pagers.

  * `XMonad.Util.PureX`

    - Added `focusWindow` and `focusNth` which don't refresh (and thus
      possibly flicker) when they happen to be a no-op.

  * Several `LayoutClass` instances now have an additional `Typeable`
    constraint which may break some advanced configs. The upside is that we
    can now add `Typeable` to `LayoutClass` in `XMonad.Core` and make it
    possible to introspect the current layout and its modifiers.

  * `XMonad.Actions.TopicSpace`

    - `switchTopic` now correctly updates the last used topics.
    - `setLastFocusedTopic` will now check whether we have exceeded the
      `maxTopicHistory` and prune the topic history as necessary, as well as
      cons the given topic onto the list __before__ filtering it.
    - Added `switchNthLastFocusedExclude`, which works like
      `switchNthLastFocused` but is able to exclude certain topics.
    - Added `switchTopicWith`, which works like `switchTopic`, but one is able
      to give `setLastFocusedTopic` a custom filtering function as well.
    - Instead of a hand-rolled history, use the oneu from
      `XMonad.Hooks.WorkspaceHistory`.
    - Added the screen-aware functions `getLastFocusedTopicsByScreen` and
      `switchNthLastFocusedByScreen`.

  * `XMonad.Hooks.WorkspaceHistory`

    - Added `workspaceHistoryModify` to modify the workspace history with a pure
      function.

  * `XMonad.Hooks.DynamicLog`

    - Add the -dock argument to the dzen spawn arguments

  * `XMonad.Util.DebugWindow`
    Fixed a bottom in `debugWindow` when used on windows with UTF8 encoded titles.

  * `XMonad.Config.Xfce`
    Set `terminal` to `xfce4-terminal`.

  * `XMonad.Hooks.WorkspaceCompare`

    - Added `filterOutWs` for workspace filtering.

  * `XMonad.Prompt`

    - Accommodate completion of multiple words even when `alwaysHighlight` is
      enabled.

    - Made the history respect words that were "completed" by `alwaysHighlight`
      upon confirmation of the selection by the user.

<<<<<<< HEAD
  * `XMonad.Layout.SubLayouts`

    - Floating windows are no longer moved to the end of the window stack.
=======
  * `XMonad.Layout.NoBorders`

    - Fixed handling of floating window borders in multihead setups that was
      broken since 0.14.
>>>>>>> 980c085a

## 0.16

### Breaking Changes

  * `XMonad.Layout.Decoration`
    - Added `Theme` record fields for controlling decoration border width for active/inactive/urgent windows.
  * `XMonad.Prompt`

    - Prompt ships a vim-like keymap, see `vimLikeXPKeymap` and
      `vimLikeXPKeymap'`. A reworked event loop supports new vim-like prompt
      actions.
    - Prompt supports dynamic colors. Colors are now specified by the `XPColor`
      type in `XPState` while `XPConfig` colors remain unchanged for backwards
      compatibility.
    - Fixes `showCompletionOnTab`.
    - The behavior of `moveWord` and `moveWord'` has changed; brought in line
      with the documentation and now internally consistent. The old keymaps
      retain the original behavior; see the documentation to do the same your
      XMonad configuration.
  * `XMonad.Util.Invisble`
    - Requires `MonadFail` for `Read` instance

### New Modules

  * `XMonad.Layout.TwoPanePersistent`

    A layout that is like TwoPane but keeps track of the slave window that is
    currently beside the master. In TwoPane, the default behavior when the master
    is focused is to display the next window in the stack on the slave pane. This
    is a problem when a different slave window is selected without changing the stack
    order.

  * `XMonad.Util.ExclusiveScratchpads`

    Named scratchpads that can be mutually exclusive: This new module extends the
    idea of named scratchpads such that you can define "families of scratchpads"
    that are exclusive on the same screen. It also allows to remove this
    constraint of being mutually exclusive with another scratchpad.

  * `XMonad.Actions.Prefix`

    A module that allows the user to use an Emacs-style prefix
    argument (raw or numeric).

### Bug Fixes and Minor Changes

  * `XMonad.Layout.Tabbed`

    tabbedLeft and tabbedRight will set their tabs' height and width according to decoHeight/decoWidth

  * `XMonad.Prompt`

    Added `sorter` to `XPConfig` used to sort the possible completions by how
    well they match the search string (example: `XMonad.Prompt.FuzzyMatch`).

    Fixes a potential bug where an error during prompt execution would
    leave the window open and keep the keyboard grabbed. See issue
    [#180](https://github.com/xmonad/xmonad-contrib/issues/180).

    Fixes [issue #217](https://github.com/xmonad/xmonad-contrib/issues/217), where
    using tab to wrap around the completion rows would fail when maxComplRows is
    restricting the number of rows of output.

  * `XMonad.Prompt.Pass`

    Added 'passOTPPrompt' to support getting OTP type password. This require
    pass-otp (https://github.com/tadfisher/pass-otp) has been setup in the running
    machine.

    Added 'passGenerateAndCopyPrompt', which both generates a new password and
    copies it to the clipboard.  These two actions are commonly desirable to
    take together, e.g. when establishing a new account.

    Made password prompts traverse symlinks when gathering password names for
    autocomplete.

  * `XMonad.Actions.DynamicProjects`

    Make the input directory read from the prompt in `DynamicProjects`
    absolute wrt the current directory.

    Before this, the directory set by the prompt was treated like a relative
    directory. This means that when you switch from a project with directory
    `foo` into a project with directory `bar`, xmonad actually tries to `cd`
    into `foo/bar`, instead of `~/bar` as expected.

  * `XMonad.Actions.DynamicWorkspaceOrder`

    Add a version of `withNthWorkspace` that takes a `[WorkspaceId] ->
    [WorkspaceId]` transformation to apply over the list of workspace tags
    resulting from the dynamic order.

  * `XMonad.Actions.GroupNavigation`

    Add a utility function `isOnAnyVisibleWS :: Query Bool` to allow easy
    cycling between all windows on all visible workspaces.


  * `XMonad.Hooks.WallpaperSetter`

    Preserve the aspect ratio of wallpapers that xmonad sets. When previous
    versions would distort images to fit the screen size, it will now find a
    best fit by cropping instead.

  * `XMonad.Util.Themes`

    Add adwaitaTheme and adwaitaDarkTheme to match their respective
    GTK themes.

  * 'XMonad.Layout.BinarySpacePartition'

    Add a new `SplitShiftDirectional` message that allows moving windows by
    splitting its neighbours.

  * `XMonad.Prompt.FuzzyMatch`

    Make fuzzy sort show shorter strings first.

## 0.15

### Breaking Changes

  * `XMonad.Layout.Groups` & `XMonad.Layout.Groups.Helpers`
    The layout will no longer perform refreshes inside of its message handling.
    If you have been relying on it to in your xmonad.hs, you will need to start
    sending its messages in a manner that properly handles refreshing, e.g. with
    `sendMessage`.

### New Modules

  * `XMonad.Util.Purex`

    Unlike the opaque `IO` actions that `X` actions can wrap, regular reads from
    the `XConf` and modifications to the `XState` are fundamentally pure --
    contrary to the current treatment of such actions in most xmonad code. Pure
    modifications to the `WindowSet` can be readily composed, but due to the
    need for those modifications to be properly handled by `windows`, other pure
    changes to the `XState` cannot be interleaved with those changes to the
    `WindowSet` without superfluous refreshes, hence breaking composability.

    This module aims to rectify that situation by drawing attention to it and
    providing `PureX`: a pure type with the same monadic interface to state as
    `X`. The `XLike` typeclass enables writing actions generic over the two
    monads; if pure, existing `X` actions can be generalised with only a change
    to the type signature. Various other utilities are provided, in particular
    the `defile` function which is needed by end-users.

### Bug Fixes and Minor Changes

  * Add support for GHC 8.6.1.

  * `XMonad.Actions.MessageHandling`
    Refresh-performing functions updated to better reflect the new `sendMessage`.

## 0.14

### Breaking Changes

  * `XMonad.Layout.Spacing`

    Rewrite `XMonad.Layout.Spacing`. Borders are no longer uniform but composed
    of four sides each with its own border width. The screen and window borders
    are now separate and can be independently toggled on/off. The screen border
    examines the window/rectangle list resulting from 'runLayout' rather than
    the stack, which makes it compatible with layouts such as the builtin
    `Full`. The child layout will always be called with the screen border. If
    only a single window is displayed (and `smartBorder` enabled), it will be
    expanded into the original layout rectangle. Windows that are displayed but
    not part of the stack, such as those created by 'XMonad.Layout.Decoration',
    will be shifted out of the way, but not scaled (not possible for windows
    created by XMonad). This isn't perfect, so you might want to disable
    `Spacing` on such layouts.

  * `XMonad.Util.SpawnOnce`

    - Added `spawnOnOnce`, `spawnNOnOnce` and `spawnAndDoOnce`. These are useful in startup hooks
      to shift spawned windows to a specific workspace.

  * Adding handling of modifySpacing message in smartSpacing and smartSpacingWithEdge layout modifier

  * `XMonad.Actions.GridSelect`

    - Added field `gs_bordercolor` to `GSConfig` to specify border color.

  * `XMonad.Layout.Minimize`

     Though the interface it offers is quite similar, this module has been
     almost completely rewritten. The new `XMonad.Actions.Minimize` contains
     several functions that allow interaction with minimization window state.
     If you are using this module, you must upgrade your configuration to import
     `X.A.Minimize` and use `maximizeWindow` and `withLastMinimized` instead of
     sending messages to `Minimized` layout. `XMonad.Hooks.RestoreMinimized` has
     been completely deprecated, and its functions have no effect.

  * `XMonad.Prompt.Unicode`

    - `unicodePrompt :: String -> XPConfig -> X ()` now additionally takes a
      filepath to the `UnicodeData.txt` file containing unicode data.

  * `XMonad.Actions.PhysicalScreens`

    `getScreen`, `viewScreen`, `sendToScreen`, `onNextNeighbour`, `onPrevNeighbour` now need a extra parameter
    of type `ScreenComparator`. This allow the user to specify how he want his screen to be ordered default
    value are:

     - `def`(same as verticalScreenOrderer) will keep previous behavior
     - `verticalScreenOrderer`
     - `horizontalScreenOrderer`

    One can build his custom ScreenOrderer using:
     - `screenComparatorById` (allow to order by Xinerama id)
     - `screenComparatorByRectangle` (allow to order by screen coordonate)
     - `ScreenComparator` (allow to mix ordering by screen coordonate and xinerama id)

  * `XMonad.Util.WorkspaceCompare`

    `getXineramaPhysicalWsCompare` now need a extra argument of type `ScreenComparator` defined in
    `XMonad.Actions.PhysicalScreens` (see changelog of this module for more information)

  * `XMonad.Hooks.EwmhDesktops`

    - Simplify ewmhDesktopsLogHookCustom, and remove the gnome-panel specific
      remapping of all visible windows to the active workspace (#216).
    - Handle workspace renames that might be occuring in the custom function
      that is provided to ewmhDesktopsLogHookCustom.

  * `XMonad.Hooks.DynamicLog`

    - Support xmobar's \<action> and \<raw> tags; see `xmobarAction` and
      `xmobarRaw`.

  * `XMonad.Layout.NoBorders`

    The layout now maintains a list of windows that never have borders, and a
    list of windows that always have borders. Use `BorderMessage` to manage
    these lists and the accompanying event hook (`borderEventHook`) to remove
    destroyed windows from them. Also provides the `hasBorder` manage hook.

    Two new conditions have been added to `Ambiguity`: `OnlyLayoutFloat` and
    `OnlyLayoutFloatBelow`; `OnlyFloat` was renamed to `OnlyScreenFloat`.  See
    the documentation for more information.

    The type signature of `hiddens` was changed to accept a new `Rectangle`
    parameter representing the bounds of the parent layout, placed after the
    `WindowSet` parameter. Anyone defining a new instance of `SetsAmbiguous`
    will need to update their configuration. For example, replace "`hiddens amb
    wset mst wrs =`" either with "`hiddens amb wset _ mst wrs =`" or to make
    use of the new parameter with "`hiddens amb wset lr mst wrs =`".

  * `XMonad.Actions.MessageFeedback`

    - Follow the naming conventions of `XMonad.Operations`. Functions returning
      `X ()` are named regularly (previously these ended in underscore) while
      those returning `X Bool` are suffixed with an uppercase 'B'.
    - Provide all `X Bool` and `SomeMessage` variations for `sendMessage` and
      `sendMessageWithNoRefresh`, not just `sendMessageWithNoRefreshToCurrent`
      (renamed from `send`).
    - The new `tryInOrderB` and `tryMessageB` functions accept a parameter of
      type `SomeMessage -> X Bool`, which means you are no longer constrained
      to the behavior of the `sendMessageWithNoRefreshToCurrent` dispatcher.
    - The `send*Messages*` family of funtions allows for sequencing arbitrary
      sets of messages with minimal refresh. It makes little sense for these
      functions to support custom message dispatchers.
    - Remain backwards compatible. Maintain deprecated aliases of all renamed
      functions:
      - `send`          -> `sendMessageWithNoRefreshToCurrentB`
      - `sendSM`        -> `sendSomeMessageWithNoRefreshToCurrentB`
      - `sendSM_`       -> `sendSomeMessageWithNoRefreshToCurrent`
      - `tryInOrder`    -> `tryInOrderWithNoRefreshToCurrentB`
      - `tryInOrder_`   -> `tryInOrderWithNoRefreshToCurrent`
      - `tryMessage`    -> `tryMessageWithNoRefreshToCurrentB`
      - `tryMessage_`   -> `tryMessageWithNoRefreshToCurrent`

### New Modules

  * `XMonad.Layout.MultiToggle.TabBarDecoration`

    Provides a simple transformer for use with `XMonad.Layout.MultiToggle` to
    dynamically toggle `XMonad.Layout.TabBarDecoration`.

  * `XMonad.Hooks.RefocusLast`

    Provides hooks and actions that keep track of recently focused windows on a
    per workspace basis and automatically refocus the last window on loss of the
    current (if appropriate as determined by user specified criteria).

  * `XMonad.Layout.StateFull`

    Provides `StateFull`: a stateful form of `Full` that does not misbehave when
    floats are focused, and the `FocusTracking` layout transformer by means of
    which `StateFull` is implemented. `FocusTracking` simply holds onto the last
    true focus it was given and continues to use it as the focus for the
    transformed layout until it sees another. It can be used to improve the
    behaviour of a child layout that has not been given the focused window.

  * `XMonad.Actions.SwapPromote`

    Module for tracking master window history per workspace, and associated
    functions for manipulating the stack using such history.

  * `XMonad.Actions.CycleWorkspaceByScreen`

    A new module that allows cycling through previously viewed workspaces in the
    order they were viewed most recently on the screen where cycling is taking
    place.

    Also provides the `repeatableAction` helper function which can be used to
    build actions that can be repeated while a modifier key is held down.

  * `XMonad.Prompt.FuzzyMatch`

    Provides a predicate `fuzzyMatch` that is much more lenient in matching
    completions in `XMonad.Prompt` than the default prefix match.  Also provides
    a function `fuzzySort` that allows sorting the fuzzy matches by "how well"
    they match.

  * `XMonad.Utils.SessionStart`

    A new module that allows to query if this is the first time xmonad is
    started of the session, or a xmonad restart.

    Currently needs manual setting of the session start flag. This could be
    automated when this moves to the core repository.

  * `XMonad.Layout.MultiDishes`

    A new layout based on Dishes, however it accepts additional configuration
    to allow multiple windows within a single stack.

  * `XMonad.Util.Rectangle`

    A new module for handling pixel rectangles.

  * `XMonad.Layout.BinaryColumn`

    A new module which provides a simple grid layout, halving the window
    sizes of each window after master.

    This is similar to Column, but splits the window in a way
    that maintains window sizes upon adding & removing windows as well as the
    option to specify a minimum window size.

### Bug Fixes and Minor Changes

  * `XMonad.Layout.Grid`

    Fix as per issue #223; Grid will no longer calculate more columns than there
    are windows.

  * `XMonad.Hooks.FadeWindows`

    Added support for GHC version 8.4.x by adding a Semigroup instance for
    Monoids

  * `XMonad.Hooks.WallpaperSetter`

    Added support for GHC version 8.4.x by adding a Semigroup instance for
    Monoids

  * `XMonad.Hooks.Mosaic`

    Added support for GHC version 8.4.x by adding a Semigroup instance for
    Monoids

  * `XMonad.Actions.Navigation2D`

    Added `sideNavigation` and a parameterised variant, providing a navigation
    strategy with fewer quirks for tiled layouts using X.L.Spacing.

  * `XMonad.Layout.Fullscreen`

    The fullscreen layouts will now not render any window that is totally
    obscured by fullscreen windows.

  * `XMonad.Layout.Gaps`

    Extended the sendMessage interface with `ModifyGaps` to allow arbitrary
    modifications to the `GapSpec`.

  * `XMonad.Layout.Groups`

    Added a new `ModifyX` message type that allows the modifying
    function to return values in the `X` monad.

  * `XMonad.Actions.Navigation2D`

    Generalised (and hence deprecated) hybridNavigation to hybridOf.

  * `XMonad.Layout.LayoutHints`

    Preserve the window order of the modified layout, except for the focused
    window that is placed on top. This fixes an issue where the border of the
    focused window in certain situations could be rendered below borders of
    unfocused windows. It also has a lower risk of interfering with the
    modified layout.

  * `XMonad.Layout.MultiColumns`

    The focused window is placed above the other windows if they would be made to
    overlap due to a layout modifier. (As long as it preserves the window order.)

  * `XMonad.Actions.GridSelect`

    - The vertical centring of text in each cell has been improved.

  * `XMonad.Actions.SpawnOn`

    - Bind windows spawns by child processes of the original window to the same
      workspace as the original window.

  * `XMonad.Util.WindowProperties`

    - Added the ability to test if a window has a tag from
      `XMonad.Actions.TagWindows`

  * `XMonad.Layout.Magnifier`

    - Handle `IncMasterN` messages.

  * `XMonad.Util.EZConfig`

    - Can now parse Latin1 keys, to better accommodate users with
      non-US keyboards.

  * `XMonad.Actions.Submap`

    Establish pointer grab to avoid freezing X, when button press occurs after
    submap key press.  And terminate submap at button press in the same way,
    as we do for wrong key press.

  * `XMonad.Hooks.SetWMName`

    Add function `getWMName`.

  * `XMonad.Hooks.ManageHelpers`

    - Make type of ManageHook combinators more general.
    - New manage hook `doSink` for sinking windows (as upposed to the `doFloat` manage hook)

  * `XMonad.Prompt`

    Export `insertString`.

  * `XMonad.Prompt.Window`

    - New function: `windowMultiPrompt` for using `mkXPromptWithModes`
      with window prompts.

  * `XMonad.Hooks.WorkspaceHistory`

    - Now supports per screen history.

  * `XMonad.Layout.ComboP`

    - New `PartitionWins` message to re-partition all windows into the
      configured sub-layouts.  Useful when window properties have
      changed and you want to re-sort windows into the appropriate
      sub-layout.

  * `XMonad.Actions.Minimize`

    - Now has `withFirstMinimized` and `withFirstMinimized'` so you can perform
      actions with both the last and first minimized windows easily.

  * `XMonad.Config.Gnome`

    - Update logout key combination (modm+shift+Q) to work with modern

  * `XMonad.Prompt.Pass`

    - New function `passTypePrompt` which uses `xdotool` to type in a password
      from the store, bypassing the clipboard.
    - New function `passEditPrompt` for editing a password from the
      store.
    - Now handles password labels with spaces and special characters inside
      them.

  * `XMonad.Prompt.Unicode`

    - Persist unicode data cache across XMonad instances due to
      `ExtensibleState` now used instead of `unsafePerformIO`.
    - `typeUnicodePrompt :: String -> XPConfig -> X ()` provided to insert the
      Unicode character via `xdotool` instead of copying it to the paste buffer.
    - `mkUnicodePrompt :: String -> [String] -> String -> XPConfig -> X ()`
      acts as a generic function to pass the selected Unicode character to any
      program.

  * `XMonad.Prompt.AppendFile`

    - New function `appendFilePrompt'` which allows for transformation of the
      string passed by a user before writing to a file.

  * `XMonad.Hooks.DynamicLog`

    - Added a new function `dzenWithFlags` which allows specifying the arguments
    passed to `dzen2` invocation. The behaviour of current `dzen` function is
    unchanged.

  * `XMonad.Util.Dzen`

    - Now provides functions `fgColor` and `bgColor` to specify foreground and
    background color, `align` and `slaveAlign` to set text alignment, and
    `lineCount` to enable a second (slave) window that displays lines beyond
    the initial (title) one.

  * `XMonad.Hooks.DynamicLog`

    - Added optional `ppVisibleNoWindows` to differentiate between empty
      and non-empty visible workspaces in pretty printing.

  * `XMonad.Actions.DynamicWorkspaceOrder`

    - Added `updateName` and `removeName` to better control ordering when
      workspace names are changed or workspaces are removed.

  * `XMonad.Config.Azerty`

    * Added `belgianConfig` and `belgianKeys` to support Belgian AZERTY
      keyboards, which are slightly different from the French ones in the top
      row.

## 0.13 (February 10, 2017)

### Breaking Changes

  * The type of `completionKey` (of `XPConfig` record) has been
    changed from `KeySym` to `(KeyMask, KeySym)`. The default value
    for this is still bound to the `Tab` key.

  * New constructor `CenteredAt Rational Rational` added for
    `XMonad.Prompt.XPPosition`.

  * `XMonad.Prompt` now stores its history file in the XMonad cache
    directory in a file named `prompt-history`.

  * `XMonad.Hooks.ManageDocks` now requires an additional startup hook to be
    added to configuration in addition to the other 3 hooks, otherwise docks
    started before xmonad are covered by windows. It's recommended to use the
    newly introduced `docks` function to add all necessary hooks to xmonad
    config.

### New Modules

  * `XMonad.Layout.SortedLayout`

    A new LayoutModifier that sorts a given layout by a list of
    properties. The order of properties in the list determines
    the order of windows in the final layout. Any unmatched windows
    go to the end of the order.

  * `XMonad.Prompt.Unicode`

    A prompt to search a unicode character by its name, and put it into the
    clipboard.

  * `XMonad.Util.Ungrab`

    Release xmonad's keyboard and pointer grabs immediately, so
    screen grabbers and lock utilities, etc. will work. Replaces
    the short sleep hackaround.

  * `XMonad.Util.Loggers.NamedScratchpad`

    A collection of Loggers (see `XMonad.Util.Loggers`) for NamedScratchpads
    (see `XMonad.Util.NamedScratchpad`).

  * `XMonad.Util.NoTaskbar`

    Utility function and `ManageHook` to mark a window to be ignored by
    EWMH taskbars and pagers. Useful for `NamedScratchpad` windows, since
    you will usually be taken to the `NSP` workspace by them.

### Bug Fixes and Minor Changes

  * `XMonad.Hooks.ManageDocks`

    - Fix a very annoying bug where taskbars/docs would be
      covered by windows.

    - Also fix a bug that caused certain Gtk and Qt application to
      have issues displaying menus and popups.

  * `XMonad.Layout.LayoutBuilder`

    Merge all functionality from `XMonad.Layout.LayoutBuilderP` into
    `XMonad.Layout.LayoutBuilder`.

  * `XMonad.Actions.WindowGo`

    - Fix `raiseNextMaybe` cycling between 2 workspaces only.

  * `XMonad.Actions.UpdatePointer`

    - Fix bug when cursor gets stuck in one of the corners.

  * `XMonad.Actions.DynamicProjects`

    - Switching away from a dynamic project that contains no windows
      automatically deletes that project's workspace.

      The project itself was already being deleted, this just deletes
      the workspace created for it as well.

    - Added function to change the working directory (`changeProjectDirPrompt`)

    - All of the prompts are now multiple mode prompts.  Try using the
      `changeModeKey` in a prompt and see what happens!

## 0.12 (December 14, 2015)

### Breaking Changes

  * `XMonad.Actions.UpdatePointer.updatePointer` arguments were
    changed. This allows including aspects of both of the
    `TowardsCentre` and `Relative` methods. To keep the same behavior,
    replace the entry in the left column with the entry on the right:

    | < 0.12                              |   >= 0.12                        |
    |-------------------------------------|----------------------------------|
    | `updatePointer Nearest`             | `updatePointer (0.5, 0.5) (1,1)` |
    | `updatePointer (Relative x y)`      | `updatePointer (x,y) (0,0)`      |
    | `updatePointer (TowardsCentre x y)` | `updatePointer (0.5,0.5) (x,y)`  |

### New Modules

  * `XMonad.Actions.AfterDrag`

    Perform an action after the current mouse drag is completed.

  * `XMonad.Actions.DynamicProjects`

    Imbues workspaces with additional features so they can be treated
    as individual project areas.

  * `XMonad.Actions.LinkWorkspaces`

    Provides bindings to add and delete links between workspaces. It
    is aimed at providing useful links between workspaces in a
    multihead setup. Linked workspaces are viewed at the same time.

  * `XMonad.Config.Bepo`

    This module fixes some of the keybindings for the francophone
    among you who use a BEPO keyboard layout. Based on
    `XMonad.Config.Azerty`

  * `XMonad.Config.Dmwit`

    Daniel Wagner's configuration.

  * `XMonad.Config.Mate`

    This module provides a config suitable for use with the MATE
    desktop environment.

  * `XMonad.Config.Prime`

    A draft of a brand new config syntax for xmonad.

  * `XMonad.Hooks.DynamicProperty`

    Module to apply a `ManageHook` to an already-mapped window when a
    property changes. This would commonly be used to match browser
    windows by title, since the final title will only be set after (a)
    the window is mapped, (b) its document has been loaded, (c) all
    load-time scripts have run.

  * `XMonad.Hooks.ManageDebug`

    A `manageHook` and associated `logHook` for debugging `ManageHook`s.
    Simplest usage: wrap your xmonad config in the `debugManageHook`
    combinator.  Or use `debugManageHookOn` for a triggerable version,
    specifying the triggering key sequence in `XMonad.Util.EZConfig`
    syntax. Or use the individual hooks in whatever way you see fit.

  * `XMonad.Hooks.WallpaperSetter`

    Log hook which changes the wallpapers depending on visible
    workspaces.

  * `XMonad.Hooks.WorkspaceHistory`

    Keeps track of workspace viewing order.

  * `XMonad.Layout.AvoidFloats`

    Find a maximum empty rectangle around floating windows and use
    that area to display non-floating windows.

  * `XMonad.Layout.BinarySpacePartition`

    Layout where new windows will split the focused window in half,
    based off of BSPWM.

  * `XMonad.Layout.Dwindle`

    Three layouts: The first, `Spiral`, is a reimplementation of
    `XMonad.Layout.Spiral.spiral` with, at least to me, more intuitive
    semantics.  The second, `Dwindle`, is inspired by a similar layout
    in awesome and produces the same sequence of decreasing window
    sizes as Spiral but pushes the smallest windows into a screen
    corner rather than the centre.  The third, `Squeeze` arranges all
    windows in one row or in one column, with geometrically decreasing
    sizes.

  * `XMonad.Layout.Hidden`

    Similar to `XMonad.Layout.Minimize` but completely removes windows
    from the window set so `XMonad.Layout.BoringWindows` isn't
    necessary.  Perfect companion to `XMonad.Layout.BinarySpacePartition`
    since it can be used to move windows to another part of the BSP tree.

  * `XMonad.Layout.IfMax`

    Provides `IfMax` layout, which will run one layout if there are
    maximum `N` windows on workspace, and another layout, when number
    of windows is greater than `N`.

  * `XMonad.Layout.PerScreen`

    Configure layouts based on the width of your screen; use your
    favorite multi-column layout for wide screens and a full-screen
    layout for small ones.

  * `XMonad.Layout.Stoppable`

    This module implements a special kind of layout modifier, which when
    applied to a layout, causes xmonad to stop all non-visible processes.
    In a way, this is a sledge-hammer for applications that drain power.
    For example, given a web browser on a stoppable workspace, once the
    workspace is hidden the web browser will be stopped.

  * `XMonad.Prompt.ConfirmPrompt`

    A module for setting up simple confirmation prompts for
    keybindings.

  * `XMonad.Prompt.Pass`

    This module provides 3 `XMonad.Prompt`s to ease passwords
    manipulation (generate, read, remove) via [pass][].

  * `XMonad.Util.RemoteWindows`

    This module implements a proper way of finding out whether the
    window is remote or local.

  * `XMonad.Util.SpawnNamedPipe`

    A module for spawning a pipe whose `Handle` lives in the xmonad state.

  * `XMonad.Util.WindowState`

    Functions for saving per-window data.

### Miscellaneous Changes

  * Fix issue #9: `XMonad.Prompt.Shell` `searchPredicate` is ignored,
    defaults to `isPrefixOf`

  * Fix moveHistory when alwaysHighlight is enabled

  * `XMonad.Actions.DynamicWorkspaceGroups` now exports `addRawWSGroup`

  * Side tabs were added to the tabbed layout

  * `XMonad/Layout/IndependentScreens` now exports `marshallSort`

  * `XMonad/Hooks/UrgencyHook` now exports `clearUrgency`

  * Exceptions are now caught when finding commands on `PATH` in `Prompt.Shell`

  * Switched to `Data.Default` wherever possible

  * `XMonad.Layout.IndependentScreens` now exports `whenCurrentOn`

  * `XMonad.Util.NamedActions` now exports `addDescrKeys'`

  * EWMH `DEMANDS_ATTENTION` support added to `UrgencyHook`

  * New `useTransientFor` modifier in `XMonad.Layout.TrackFloating`

  * Added the ability to remove arbitrary workspaces

## 0.9 (October 26, 2009)

### Updates that Require Changes in `xmonad.hs`

  * `XMonad.Hooks.EwmhDesktops` no longer uses `layoutHook`, the
    `ewmhDesktopsLayout` modifier has been removed from
    xmonad-contrib. It uses `logHook`, `handleEventHook`, and
    `startupHook` instead and provides a convenient function `ewmh` to
    add EWMH support to a `defaultConfig`.

  * Most `DynamicLog` users can continue with configs unchanged, but
    users of the quickbar functions `xmobar` or `dzen` will need to
    change `xmonad.hs`: their types have changed to allow easier
    composition with other `XConfig` modifiers. The `dynamicLogDzen`
    and `dynamicLogXmobar` functions have been removed.

  * `WindowGo` or `safeSpawn` users may need to change command lines
    due to `safeSpawn` changes.

  * People explicitly referencing the "SP" scratchpad workspace should
    change it to "NSP" which is also used by the new
    `Util.NamedScratchpad` module.

  * (Optional) People who explicitly use `swapMaster` in key or mouse
    bindings should change it to `shiftMaster`. It's the current
    default used where `swapMaster` had been used previously. It works
    better than `swapMaster` when using floating and tiled windows
    together on the same workspace.

## See Also

<https://wiki.haskell.org/Xmonad/Notable_changes_since_0.8>

[pass]: http://www.passwordstore.org/<|MERGE_RESOLUTION|>--- conflicted
+++ resolved
@@ -373,16 +373,14 @@
     - Made the history respect words that were "completed" by `alwaysHighlight`
       upon confirmation of the selection by the user.
 
-<<<<<<< HEAD
   * `XMonad.Layout.SubLayouts`
 
     - Floating windows are no longer moved to the end of the window stack.
-=======
+
   * `XMonad.Layout.NoBorders`
 
     - Fixed handling of floating window borders in multihead setups that was
       broken since 0.14.
->>>>>>> 980c085a
 
 ## 0.16
 
